--- conflicted
+++ resolved
@@ -1,67 +1,63 @@
-/*
- * Copyright (c) 2011 Haulmont Technology Ltd. All Rights Reserved.
- * Haulmont Technology proprietary and confidential.
- * Use is subject to license terms.
- */
-package com.haulmont.cuba.core.sys;
-
-import com.haulmont.cuba.core.Persistence;
-import com.haulmont.cuba.core.app.ServerConfig;
-import com.haulmont.cuba.core.global.Configuration;
-import com.haulmont.cuba.core.global.DbDialect;
-import com.haulmont.cuba.core.global.Scripting;
-import groovy.lang.Binding;
-
-import javax.annotation.ManagedBean;
-import javax.inject.Inject;
-import javax.sql.DataSource;
-import java.io.File;
-<<<<<<< HEAD
-import java.util.List;
-=======
->>>>>>> 9cc97a36
-
-/**
- * @author krivopustov
- * @version $Id$
- */
-@ManagedBean(DbUpdater.NAME)
-public class DbUpdaterImpl extends DbUpdaterEngine {
-
-    @Inject
-    protected Scripting scripting;
-
-    @Inject
-    protected Persistence persistence;
-
-    public DbUpdaterImpl() {
-        extensionHandlers.put("groovy", new FileHandler() {
-            @Override
-            public void run(File file) {
-                executeGroovyScript(file);
-            }
-        });
-    }
-
-    @Inject
-    public void setConfigProvider(Configuration configuration) {
-        String dbDirName = configuration.getConfig(ServerConfig.class).getDbDir();
-        if (dbDirName != null)
-            this.dbDir = new File(dbDirName);
-    }
-
-    @Override
-    public DataSource getDataSource() {
-        return persistence.getDataSource();
-    }
-
-    @Override
-    public DbDialect getDbDialect() {
-        return persistence.getDbDialect();
-    }
-
-    protected void executeGroovyScript(File file) {
-        Binding bind = new Binding();
-        scripting.runGroovyScript(getScriptName(file), bind);
-    }
+/*
+ * Copyright (c) 2011 Haulmont Technology Ltd. All Rights Reserved.
+ * Haulmont Technology proprietary and confidential.
+ * Use is subject to license terms.
+ */
+package com.haulmont.cuba.core.sys;
+
+import com.haulmont.cuba.core.Persistence;
+import com.haulmont.cuba.core.app.ServerConfig;
+import com.haulmont.cuba.core.global.Configuration;
+import com.haulmont.cuba.core.global.DbDialect;
+import com.haulmont.cuba.core.global.Scripting;
+import groovy.lang.Binding;
+
+import javax.annotation.ManagedBean;
+import javax.inject.Inject;
+import javax.sql.DataSource;
+import java.io.File;
+
+/**
+ * @author krivopustov
+ * @version $Id$
+ */
+@ManagedBean(DbUpdater.NAME)
+public class DbUpdaterImpl extends DbUpdaterEngine {
+
+    @Inject
+    protected Scripting scripting;
+
+    @Inject
+    protected Persistence persistence;
+
+    public DbUpdaterImpl() {
+        extensionHandlers.put("groovy", new FileHandler() {
+            @Override
+            public void run(File file) {
+                executeGroovyScript(file);
+            }
+        });
+    }
+
+    @Inject
+    public void setConfigProvider(Configuration configuration) {
+        String dbDirName = configuration.getConfig(ServerConfig.class).getDbDir();
+        if (dbDirName != null)
+            this.dbDir = new File(dbDirName);
+    }
+
+    @Override
+    public DataSource getDataSource() {
+        return persistence.getDataSource();
+    }
+
+    @Override
+    public DbDialect getDbDialect() {
+        return persistence.getDbDialect();
+    }
+
+    protected void executeGroovyScript(File file) {
+        Binding bind = new Binding();
+        scripting.runGroovyScript(getScriptName(file), bind);
+    }
 }