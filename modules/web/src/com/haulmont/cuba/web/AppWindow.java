/*
 * Copyright (c) 2008 Haulmont Technology Ltd. All Rights Reserved.
 * Haulmont Technology proprietary and confidential.
 * Use is subject to license terms.
 */
package com.haulmont.cuba.web;

import com.haulmont.chile.core.model.MetaClass;
import com.haulmont.chile.core.model.utils.InstanceUtils;
import com.haulmont.cuba.core.app.DataService;
import com.haulmont.cuba.core.entity.Entity;
import com.haulmont.cuba.core.global.*;
import com.haulmont.cuba.core.sys.AppContext;
import com.haulmont.cuba.gui.AppConfig;
import com.haulmont.cuba.gui.NoSuchScreenException;
import com.haulmont.cuba.gui.WindowManager;
import com.haulmont.cuba.gui.components.Action;
import com.haulmont.cuba.gui.components.IFrame;
import com.haulmont.cuba.gui.components.ShowInfoAction;
import com.haulmont.cuba.gui.components.Window;
import com.haulmont.cuba.gui.config.*;
import com.haulmont.cuba.security.entity.User;
import com.haulmont.cuba.security.entity.UserSubstitution;
import com.haulmont.cuba.security.global.UserSession;
import com.haulmont.cuba.web.actions.ChangeSubstUserAction;
import com.haulmont.cuba.web.actions.DoNotChangeSubstUserAction;
import com.haulmont.cuba.web.app.UserSettingsTools;
import com.haulmont.cuba.web.app.folders.FoldersPane;
import com.haulmont.cuba.web.toolkit.MenuShortcutAction;
import com.haulmont.cuba.web.toolkit.VersionedThemeResource;
import com.haulmont.cuba.web.toolkit.ui.CubaFileDownloader;
import com.haulmont.cuba.web.toolkit.ui.CubaTabSheet;
import com.haulmont.cuba.web.toolkit.ui.JavaScriptHost;
import com.vaadin.data.Property;
import com.vaadin.event.ShortcutListener;
import com.vaadin.server.BrowserWindowOpener;
import com.vaadin.server.ExternalResource;
import com.vaadin.server.Page;
import com.vaadin.shared.ui.MarginInfo;
import com.vaadin.ui.*;
import com.vaadin.ui.themes.BaseTheme;
import org.apache.commons.lang.StringUtils;
import org.apache.commons.logging.Log;
import org.apache.commons.logging.LogFactory;

import javax.annotation.Nullable;
import java.net.MalformedURLException;
import java.net.URL;
import java.util.*;

/**
 * Main application window.
 * <p/>
 * Specific application should inherit from this class and create appropriate
 * instance in {@link DefaultApp#createAppWindow()} method
 *
 * @author krivopustov
 * @version $Id$
 */
@SuppressWarnings("unused")
<<<<<<< HEAD
public class AppWindow extends Window implements UserSubstitutionListener,
        JavaScriptHost.HistoryBackHandler, JavaScriptHost.ServerCallHandler {

    private static final long serialVersionUID = 7269808125566032433L;

    private static final Log log = LogFactory.getLog(AppWindow.class);
=======
public class AppWindow extends UIView implements UserSubstitutionListener {

    private static final long serialVersionUID = 7269808125566032433L;

    private Log log = LogFactory.getLog(getClass());

    private CubaFileDownloader fileDownloader;
>>>>>>> 9cc97a36

    /**
     * Main window mode. See {@link #TABBED}, {@link #SINGLE}
     */
    public enum Mode {
        /**
         * If the main window is in TABBED mode, it creates the Tabsheet inside
         * and opens screens with {@link com.haulmont.cuba.gui.WindowManager.OpenType#NEW_TAB} as tabs.
         */
        TABBED,

        /**
         * In SINGLE mode each new screen opened with {@link com.haulmont.cuba.gui.WindowManager.OpenType#NEW_TAB}
         * opening type will replace the current screen.
         */
        SINGLE
    }

    protected Connection connection;

    protected GlobalConfig globalConfig;
    protected WebConfig webConfig;

    protected com.haulmont.cuba.web.toolkit.ui.MenuBar menuBar;
    protected TabSheet tabSheet;
    protected HorizontalSplitPanel foldersSplit;

    protected Mode mode;

    /**
     * Very root layout of the window. Contains all other layouts
     */
    protected VerticalLayout rootLayout;

    /**
     * Title layout. Topmost by default
     */
    protected Layout titleLayout;

    /**
     * Layout containing the menu bar. Next to title layout by default
     */
    protected HorizontalLayout menuBarLayout;

    /**
     * Empty layout, below menu bar layout by default
     */
    protected HorizontalLayout emptyLayout;

    protected HorizontalLayout middleLayout;

    protected FoldersPane foldersPane;

    /**
     * Layout containing application screens
     */
    protected VerticalLayout mainLayout;

    protected Messages messages;

    protected UserSettingsTools userSettingsTools;

    private AbstractSelect substUserSelect;

    private JavaScriptHost scriptHost;

    public AppWindow(Connection connection) {
        Configuration configuration = AppBeans.get(Configuration.class);
        globalConfig = configuration.getConfig(GlobalConfig.class);
        webConfig = configuration.getConfig(WebConfig.class);

        messages = AppBeans.get(Messages.class);
        userSettingsTools = AppBeans.get(UserSettingsTools.class);

        this.connection = connection;

        mode = userSettingsTools.loadAppWindowMode();

        setSizeFull();
        setBaseStyle("cuba-app-window");

        rootLayout = createLayout();
        initLayout();
        setContent(rootLayout);
        postInitLayout();
        initStartupLayout();

        initStaticComponents();

        updateClientSystemMessages();
    }

    private void updateClientSystemMessages() {
        Map<String, String> localeMessages = new HashMap<>();
//        AppUI.CubaSystemMessages systemMessages = AppUI.compileSystemMessages(AppUI.getInstance().getLocale());
//
//        localeMessages.put("communicationErrorCaption", systemMessages.getCommunicationErrorCaption());
//        localeMessages.put("communicationErrorMessage", systemMessages.getCommunicationErrorMessage());
//
//        localeMessages.put("authorizationErrorCaption", systemMessages.getAuthenticationErrorCaption());
//        localeMessages.put("authorizationErrorMessage", systemMessages.getCommunicationErrorMessage());
//
//        localeMessages.put("blockUiMessage",systemMessages.getUiBlockingMessage());
//
//        getScriptHost().updateLocale(localeMessages);
    }

    private void initStaticComponents() {
        scriptHost = new JavaScriptHost();
<<<<<<< HEAD
        if (webConfig.getAllowHandleBrowserHistoryBack()) {
            scriptHost.setHistoryBackHandler(this);
        }
        scriptHost.setServerCallHandler(this);
        addComponent(scriptHost);
=======
//        addComponent(scriptHost);

        fileDownloader = new CubaFileDownloader();
        rootLayout.addComponent(fileDownloader);
>>>>>>> 9cc97a36
    }

    @Override
    public void onHistoryBackPerformed() {
        // Go back to the Future!
    }

    @Override
    public void onJsServerCall(String[] params) {
        // handle js api call
        if (params != null)
            log.debug("Client JS API Call with params [" + StringUtils.join(params, ',') + "]");
    }

    /**
     * @return Current mode
     */
    public Mode getMode() {
        return mode;
    }

    /**
     * Creates root and enclosed layouts.
     * <br>Can be overridden in descendant to create an app-specific root layout
     *
     * @return AppUI layout
     */
    protected VerticalLayout createLayout() {
        final VerticalLayout layout = new VerticalLayout();

        layout.setMargin(false);
        layout.setSpacing(false);
        layout.setSizeFull();

        if (!webConfig.getUseLightHeader()) {
            titleLayout = createTitleLayout();
            layout.addComponent(titleLayout);
        }

        if (webConfig.getUseLightHeader())
            layout.addStyleName("cuba-app-light-header");

        menuBarLayout = createMenuBarLayout();

        layout.addComponent(menuBarLayout);

        emptyLayout = new HorizontalLayout();
        emptyLayout.setMargin(false);
        emptyLayout.setSpacing(false);
        emptyLayout.setSizeFull();

        layout.addComponent(emptyLayout);

        middleLayout = new HorizontalLayout();

        if (Mode.TABBED.equals(getMode())) {
            middleLayout.addStyleName("cuba-app-work-area");
        } else
            middleLayout.addStyleName("cuba-app-work-area-single");

        middleLayout.setSizeFull();

        if (webConfig.getFoldersPaneEnabled()) {
            foldersPane = createFoldersPane();

            if (foldersPane != null) {
<<<<<<< HEAD
                foldersSplit = new WebSplitPanel();

                if (webConfig.getUseLightHeader()) {
                    foldersSplit.setShowHookButton(true);
                    foldersSplit.setImmediate(true);
                    foldersPane.setVisible(true);
                    foldersSplit.setDefaultPosition(webConfig.getFoldersPaneDefaultWidth() + "px");
                }

                foldersSplit.setOrientation(SplitPanel.ORIENTATION_HORIZONTAL);
                foldersSplit.setSplitPosition(0, UNITS_PIXELS);
=======
                foldersSplit = new HorizontalSplitPanel();

                if (webConfig.getUseLightHeader()) {
//                foldersSplit.setShowHookButton(true);
                    foldersSplit.setImmediate(true);
                    foldersPane.setVisible(true);
                    foldersSplit.setSplitPosition(webConfig.getFoldersPaneDefaultWidth(), Unit.PIXELS);
                }

                foldersSplit.setSplitPosition(0, Unit.PIXELS);
>>>>>>> 9cc97a36

                if (!webConfig.getUseLightHeader())
                    foldersSplit.setLocked(true);

                foldersSplit.addComponent(foldersPane);

                middleLayout.addComponent(foldersSplit);
                middleLayout.setExpandRatio(foldersSplit, 1);

                foldersPane.init(foldersSplit);
            }
        }

        layout.addComponent(middleLayout);
        layout.setExpandRatio(middleLayout, 1);

        return layout;
    }

    /**
     * Creates folders pane.
     * <br>Can be overridden in descendant to create an app-specific folders pane.
     * <br>If this method returns null, no folders functionality is available for application.
     * @return FoldersPane container
     */
    @Nullable
    protected FoldersPane createFoldersPane() {
        return new FoldersPane(menuBar, this);
    }

    @Override
    public String getTitle() {
        return getAppCaption();
    }

    /**
     * Can be overridden in descendant to create an app-specific caption
     * @return Application caption
     */
    protected String getAppCaption() {
        return messages.getMessage(getMessagesPack(), "application.caption");
    }

    /**
     * Enclosed Tabsheet
     *
     * @return the tabsheet in TABBED mode, null in SINGLE mode
     */
    public TabSheet getTabSheet() {
        return tabSheet;
    }

    public void setTabSheet(@Nullable TabSheet tabSheet) {
        this.tabSheet = tabSheet;
    }

    public MenuBar getMenuBar() {
        return menuBar;
    }

    /**
     * See {@link #rootLayout}
     * @return Very root layout of the window
     */
    public VerticalLayout getRootLayout() {
        return rootLayout;
    }

    /**
     * See {@link #titleLayout}
     * @return Optional title layout
     */
    @Nullable
    public Layout getTitleLayout() {
        return titleLayout;
    }

    /**
     * See {@link #menuBarLayout}
     * @return Application MenuBar
     */
    public HorizontalLayout getMenuBarLayout() {
        return menuBarLayout;
    }

    /**
     * See {@link #emptyLayout}
     * @return Layout bellow menu bar
     */
    public HorizontalLayout getEmptyLayout() {
        return emptyLayout;
    }

    /**
     * See {@link #mainLayout}
     * @return Main Application layout
     */
    public VerticalLayout getMainLayout() {
        return mainLayout;
    }

    @Nullable
    public FoldersPane getFoldersPane() {
        return foldersPane;
    }

    /**
     * Native client script invoker
     * @return JavaScriptHost - specific client side bridge
     */
    public JavaScriptHost getScriptHost() {
        return scriptHost;
    }

    public CubaFileDownloader getFileDownloader() {
        return fileDownloader;
    }

    /**
     * Can be overridden in descendant to init an app-specific layout
     */
    protected void initLayout() {
    }

    private void genericStartupLayout() {
        if (mainLayout != null) {
            if (foldersPane != null) {
                foldersSplit.removeComponent(mainLayout);
            } else {
                middleLayout.removeComponent(mainLayout);
            }
            mainLayout = null;
        }
        mainLayout = new VerticalLayout();
        mainLayout.setSizeFull();
        if (foldersPane != null) {
            foldersSplit.addComponent(mainLayout);
        } else {
            middleLayout.addComponent(mainLayout);
            middleLayout.setExpandRatio(mainLayout, 1);
        }
    }

    /* Draw startup screen layout */
    protected void initStartupLayout() {
        genericStartupLayout();
        mainLayout.setMargin(false);
        mainLayout.setSpacing(false);
    }

    /*  */
    protected void unInitStartupLayout() {
        genericStartupLayout();
        mainLayout.setMargin(new MarginInfo(true, false, false, false));
        mainLayout.setSpacing(true);
    }

    /**
     * Can be overridden in descendant to init an app-specific layout
     */
    protected void postInitLayout() {
        String themeName = AppContext.getProperty("cuba.web.theme");
//        if (themeName == null) themeName = AppUI.THEME_NAME;
//        themeName = userSettingsTools.loadAppWindowTheme() == null ? themeName : userSettingsTools.loadAppWindowTheme();
//        if (!StringUtils.equals(themeName, getTheme())) {
//            setTheme(themeName);
//            // set cookie
//            AppUI.getInstance().setUserAppTheme(themeName);
//        }
    }

    /**
     * Can be overridden in descendant to create an app-specific menu bar layout
     *
     * @return MenuBar layout
     */
    protected HorizontalLayout createMenuBarLayout() {
        HorizontalLayout layout = new HorizontalLayout();
        layout.setSpacing(false);
        layout.setMargin(false);
        layout.setStyleName("cuba-app-menubar");
        layout.setWidth(100, Unit.PERCENTAGE);
        if (webConfig.getUseLightHeader()){
            layout.addStyleName("cuba-app-light-header");
            layout.setHeight(40, Unit.PIXELS);
        } else {
            layout.setHeight(28, Unit.PIXELS);
        }

        if (webConfig.getUseLightHeader()) {
            Image appIcon = getLogoImage();
            if (appIcon != null) {
                appIcon.setStyleName("cuba-app-icon");
                layout.addComponent(appIcon);
                layout.setComponentAlignment(appIcon, Alignment.MIDDLE_LEFT);
            }
        }

        menuBar = createMenuBar();
        layout.addComponent(menuBar);
        placeMenuBar(layout);

        if (AppBeans.get(Configuration.class).getConfig(FtsConfig.class).getEnabled()) {
            HorizontalLayout searchLayout = new HorizontalLayout();
            searchLayout.setMargin(new MarginInfo(false, true, false, true));

            final TextField searchField = new TextField();
            searchField.setWidth(120, Unit.PIXELS);
            searchField.setId("ftsField." + (int) (Math.random() * 1000000));
            searchField.addShortcutListener(new ShortcutListener("fts", com.vaadin.event.ShortcutAction.KeyCode.ENTER, null) {
                @Override
                public void handleAction(Object sender, Object target) {
                    openSearchWindow(searchField);
                }
            });

            Button searchBtn = new Button();
            searchBtn.setStyleName(BaseTheme.BUTTON_LINK);
            searchBtn.setIcon(new VersionedThemeResource("select/img/fts-btn.png"));
            searchBtn.addClickListener(
                    new Button.ClickListener() {
                        @Override
                        public void buttonClick(Button.ClickEvent event) {
                            openSearchWindow(searchField);
                        }
                    }
            );

            searchLayout.addComponent(searchField);
            searchLayout.addComponent(searchBtn);

            layout.addComponent(searchLayout);
            layout.setComponentAlignment(searchLayout, Alignment.MIDDLE_RIGHT);
        }

        if (webConfig.getUseLightHeader()){
            addUserIndicator(layout);

            addNewWindowButton(layout);

            addLogoutButton(layout);
        }

        return layout;
    }

    protected void openSearchWindow(TextField searchField) {
        String searchTerm = searchField.getValue();
        if (StringUtils.isBlank(searchTerm))
            return;

        Map<String, Object> params = new HashMap<>();
        params.put("searchTerm", searchTerm);

        WindowInfo windowInfo = AppBeans.get(WindowConfig.class).getWindowInfo("fts$Search");
        App.getInstance().getWindowManager().openWindow(
                windowInfo,
                WindowManager.OpenType.NEW_TAB,
                params
        );
    }

    protected void placeMenuBar(HorizontalLayout layout) {
        layout.setComponentAlignment(menuBar, Alignment.MIDDLE_LEFT);
        layout.setExpandRatio(menuBar, 1);
    }

    /**
     * Can be overridden in descendant to create an app-specific menu bar
     *
     * @return MenuBar
     */
    protected com.haulmont.cuba.web.toolkit.ui.MenuBar createMenuBar() {
        menuBar = new com.haulmont.cuba.web.toolkit.ui.MenuBar();
        menuBar.setWidth("100%");
        menuBar.setMoreMenuItem(null);
        menuBar.getMoreMenuItem().setIcon(new VersionedThemeResource("icons/more-item.png"));

        if (globalConfig.getTestMode()) {
//            AppUI.getInstance().getWindowManager().setDebugId(menuBar, "appMenu");
        }

        final UserSession session = connection.getSession();
        final MenuConfig menuConfig = AppBeans.get(MenuConfig.class);
        List<MenuItem> rootItems = menuConfig.getRootItems();
        for (MenuItem menuItem : rootItems) {
            if (menuItem.isPermitted(session)) {
                createMenuBarItem(menuBar, menuItem);
            }
        }
        removeExtraSeparators(menuBar);

        return menuBar;
    }

    private void removeExtraSeparators(MenuBar menuBar) {
        for (MenuBar.MenuItem item : new ArrayList<>(menuBar.getItems())) {
            removeExtraSeparators(item);
            if (isMenuItemEmpty(item))
                menuBar.removeItem(item);
        }
    }

    private void removeExtraSeparators(MenuBar.MenuItem item) {
        if (!item.hasChildren())
            return;

        boolean done;
        do {
            done = true;
            if (item.hasChildren()) {
                List<MenuBar.MenuItem> children = new ArrayList<>(item.getChildren());
                for (int i = 0; i < children.size(); i++) {
                    MenuBar.MenuItem child = children.get(i);
                    removeExtraSeparators(child);
                    if (isMenuItemEmpty(child) && (i == 0 || i == children.size() - 1 || isMenuItemEmpty(children.get(i + 1)))) {
                        item.removeChild(child);
                        done = false;
                    }
                }
            }
        } while (!done);
    }

    /*
     * Can be overriding by client application to change title caption
     */
    protected String getLogoLabelCaption() {
        return messages.getMessage(getMessagesPack(), "application.logoLabel");
    }

    /**
     * Can be overridden in descendant to create an app-specific title layout
     *
     * @return Title layout
     */
    protected Layout createTitleLayout() {
        HorizontalLayout titleLayout = new HorizontalLayout();
        titleLayout.setStyleName("cuba-app-titlebar");

        titleLayout.setWidth(100, Unit.PERCENTAGE);
        titleLayout.setHeight(41, Unit.PIXELS);

        titleLayout.setMargin(new MarginInfo(false, true, false, true));
        titleLayout.setSpacing(true);

        Image logoImage = getLogoImage();
        if (logoImage != null) {
            titleLayout.addComponent(logoImage);
            titleLayout.setComponentAlignment(logoImage, Alignment.MIDDLE_LEFT);
        }

        Label logoLabel = new Label(getLogoLabelCaption());
        logoLabel.setStyleName("cuba-app-appname-label");

        titleLayout.addComponent(logoLabel);
        titleLayout.setExpandRatio(logoLabel, 1);
        titleLayout.setComponentAlignment(logoLabel, Alignment.MIDDLE_LEFT);

        addUserLabel(titleLayout);

        addUserIndicator(titleLayout);

        addLogoutButton(titleLayout);

        addNewWindowButton(titleLayout);

        return titleLayout;
    }

    protected void addUserLabel(HorizontalLayout layout) {
        Label userLabel = new Label(messages.getMessage(getMessagesPack(), "loggedInLabel"));
        userLabel.setStyleName("cuba-user-select-label");
        userLabel.setSizeUndefined();

        layout.addComponent(userLabel);
        layout.setComponentAlignment(userLabel, Alignment.MIDDLE_RIGHT);
    }

    protected void addNewWindowButton(HorizontalLayout layout) {
        Button newWindowBtn = createNewWindowButton();

        layout.addComponent(newWindowBtn);
        layout.setComponentAlignment(newWindowBtn, Alignment.MIDDLE_RIGHT);
    }

    protected void addLogoutButton(HorizontalLayout layout) {
        Button logoutBtn = createLogoutButton();

        layout.addComponent(logoutBtn);
        layout.setComponentAlignment(logoutBtn, Alignment.MIDDLE_RIGHT);
    }

    @Nullable
    protected Image getLogoImage() {
        String logoImagePath = messages.getMainMessage("application.logoImage");
        if ("application.logoImage".equals(logoImagePath))
            return null;

        return new Image(null, new VersionedThemeResource(logoImagePath));
    }

    private void assignShortcut(MenuBar.MenuItem menuItem, MenuItem item) {
        if (item.getShortcut() != null) {
            MenuShortcutAction shortcut = new MenuShortcutAction(menuItem, "shortcut_" + item.getId(), item.getShortcut());
            this.addAction(shortcut);
//            menuBar.setShortcut(menuItem, item.getShortcut());
        }
    }

    private boolean isMenuItemEmpty(MenuBar.MenuItem menuItem) {
        return !menuItem.hasChildren() && menuItem.getCommand() == null;
    }

    private void createMenuBarItem(MenuBar menuBar, MenuItem item) {
        if (!connection.isConnected()) return;

        final UserSession session = connection.getSession();
        if (item.isPermitted(session)) {
            MenuBar.MenuItem menuItem = menuBar.addItem(MenuConfig.getMenuItemCaption(item.getId()), createMenuBarCommand(item));
            assignShortcut(menuItem, item);
            createSubMenu(menuItem, item, session);
            assignDebugIds(menuItem, item);
            if (isMenuItemEmpty(menuItem)) {
                menuBar.removeItem(menuItem);
            }
        }
    }

    protected void addUserIndicator(HorizontalLayout parentLayout) {
        UserSession session = App.getInstance().getConnection().getSession();
        if (session == null)
            throw new RuntimeException("No user session found");

        List<UserSubstitution> substitutions = getUserSubstitutions(session);

        if (substitutions.isEmpty()) {
            Label userNameLabel = new Label(getSubstitutedUserCaption(session.getUser()));
            userNameLabel.setStyleName("cuba-user-select-label");
            userNameLabel.setSizeUndefined();
            parentLayout.addComponent(userNameLabel);
            parentLayout.setComponentAlignment(userNameLabel, Alignment.MIDDLE_RIGHT);
        } else {
            if (webConfig.getUseLightHeader()) {
                substUserSelect = new ComboBox();
                substUserSelect.setWidth("200px");
            } else
                substUserSelect = new NativeSelect();

            substUserSelect.setNullSelectionAllowed(false);
            substUserSelect.setImmediate(true);
            substUserSelect.setStyleName("cuba-user-select-combobox");
            substUserSelect.addItem(session.getUser());
            substUserSelect.setItemCaption(session.getUser(), getSubstitutedUserCaption(session.getUser()));

            for (UserSubstitution substitution : substitutions) {
                User substitutedUser = substitution.getSubstitutedUser();
                substUserSelect.addItem(substitutedUser);
                substUserSelect.setItemCaption(substitutedUser, getSubstitutedUserCaption(substitutedUser));
            }

            substUserSelect.select(session.getSubstitutedUser() == null ? session.getUser() : session.getSubstitutedUser());
            substUserSelect.addValueChangeListener(new SubstitutedUserChangeListener(substUserSelect));

            parentLayout.addComponent(substUserSelect);
            parentLayout.setComponentAlignment(substUserSelect, Alignment.MIDDLE_RIGHT);
        }
    }

    protected List<UserSubstitution> getUserSubstitutions(UserSession userSession) {
        LoadContext ctx = new LoadContext(UserSubstitution.class);
        LoadContext.Query query = ctx.setQueryString("select us from sec$UserSubstitution us " +
                "where us.user.id = :userId and (us.endDate is null or us.endDate >= :currentDate) " +
                "and (us.startDate is null or us.startDate <= :currentDate) " +
                "and (us.substitutedUser.active = true or us.substitutedUser.active is null) order by us.substitutedUser.name");
        query.addParameter("userId", userSession.getUser().getId());
        query.addParameter("currentDate", AppBeans.get(TimeSource.class).currentTimestamp());
        ctx.setView("app");
        return AppBeans.get(DataService.class).loadList(ctx);
    }

    protected String getSubstitutedUserCaption(User user) {
        return InstanceUtils.getInstanceName(user);
    }

    private Button createLogoutButton() {
        String buttonTitle = "";
        if (!webConfig.getUseLightHeader())
            buttonTitle = messages.getMessage(getMessagesPack(), "logoutBtn");

        Button logoutBtn = new Button(buttonTitle, new LogoutBtnClickListener());

        logoutBtn.setDescription(messages.getMessage(getMessagesPack(), "logoutBtnDescription"));
        logoutBtn.setStyleName("cuba-buttons-white-border");

        if (webConfig.getUseLightHeader())
            logoutBtn.addStyleName("nocaption");

        logoutBtn.setIcon(new VersionedThemeResource("app/images/exit.png"));
//        vaadin7 Debug ids disabled
//        AppUI.getInstance().getWindowManager().setDebugId(logoutBtn, "logoutBtn");
        return logoutBtn;
    }

    private Button createNewWindowButton() {
        String buttonTitle = "";
        if (!webConfig.getUseLightHeader())
            buttonTitle = messages.getMessage(getMessagesPack(), "newWindowBtn");

        Button newWindowBtn = new Button(buttonTitle);

        URL pageUrl = null;
        try {
            pageUrl = Page.getCurrent().getLocation().toURL();
        } catch (MalformedURLException ignored) {
            log.warn("Couldn't get URL of current Page");
        }

        if (pageUrl != null) {
            ExternalResource currentPage = new ExternalResource(pageUrl);
            final BrowserWindowOpener opener = new BrowserWindowOpener(currentPage);
            opener.setWindowName("_blank");

            opener.extend(newWindowBtn);
        } else
            newWindowBtn.setVisible(false);

        newWindowBtn.setDescription(messages.getMessage(getMessagesPack(), "newWindowBtnDescription"));
        newWindowBtn.setStyleName("cuba-buttons-white-border");

        if (webConfig.getUseLightHeader())
            newWindowBtn.addStyleName("nocaption");

        newWindowBtn.setIcon(new VersionedThemeResource("app/images/new-window.png"));
        return newWindowBtn;
    }

    private void createSubMenu(MenuBar.MenuItem vItem, MenuItem item, UserSession session) {
        if (item.isPermitted(session) && !item.getChildren().isEmpty()) {
            for (MenuItem child : item.getChildren()) {
                if (child.getChildren().isEmpty()) {
                    if (child.isPermitted(session)) {
                        MenuBar.MenuItem menuItem = (child.isSeparator()) ? vItem.addSeparator() : vItem.addItem(MenuConfig.getMenuItemCaption(child.getId()), createMenuBarCommand(child));
                        assignShortcut(menuItem, child);
                        assignDebugIds(menuItem, child);
                    }
                } else {
                    if (child.isPermitted(session)) {
                        MenuBar.MenuItem menuItem = vItem.addItem(MenuConfig.getMenuItemCaption(child.getId()), null);
                        assignShortcut(menuItem, child);
                        createSubMenu(menuItem, child, session);
                        assignDebugIds(menuItem, child);
                        if (isMenuItemEmpty(menuItem)) {
                            vItem.removeChild(menuItem);
                        }
                    }
                }
            }
        }
    }

    private void assignDebugIds(MenuBar.MenuItem menuItem, MenuItem conf) {
        if (menuBar.getId() != null && !conf.isSeparator()) {
//            vaadin7
//            menuBar.setId(menuItem, menuBar.getDebugId() + ":" + conf.getId());
        }
    }

    private MenuBar.Command createMenuBarCommand(final MenuItem item) {
        final WindowInfo windowInfo;
        final WindowConfig windowConfig = AppBeans.get(WindowConfig.class);
        try {
            windowInfo = windowConfig.getWindowInfo(item.getId());
        } catch (NoSuchScreenException e) {
            return null;
        }
        final MenuCommand command = new MenuCommand(App.getInstance().getWindowManager(), item, windowInfo);
        return new com.vaadin.ui.MenuBar.Command() {

            @Override
            public void menuSelected(com.vaadin.ui.MenuBar.MenuItem selectedItem) {
                command.execute();
            }
        };
    }
    @Override
    public void userSubstituted(Connection connection) {
        menuBarLayout.replaceComponent(menuBar, createMenuBar());
        placeMenuBar(menuBarLayout);

        if (webConfig.getFoldersPaneEnabled() && foldersPane != null) {
            foldersPane.savePosition();
            FoldersPane oldFoldersPane = foldersPane;
            foldersPane = createFoldersPane();
            if (foldersPane != null) {
                foldersPane.init(foldersSplit);
            }
            foldersSplit.replaceComponent(oldFoldersPane, foldersPane);
        }
        substUserSelect.select(connection.getSession().getCurrentOrSubstitutedUser());
    }

    protected String getMessagesPack() {
        return AppConfig.getMessagesPack();
    }

    @Override
    public void changeVariables(Object source, Map<String, Object> variables) {
        super.changeVariables(source, variables);
        final Object target = variables.get("notificationHidden");
        if (target != null) {
            com.vaadin.ui.Component component = (com.vaadin.ui.Component) target;
            component.setParent(null);
        }
    }

    private void revertToCurrentUser() {
        UserSession us = App.getInstance().getConnection().getSession();
        if (us == null)
            throw new RuntimeException("No user session found");

        substUserSelect.select(us.getCurrentOrSubstitutedUser());
    }

    protected class SubstitutedUserChangeListener implements Property.ValueChangeListener {

        private final AbstractSelect substUserSelect;

        public SubstitutedUserChangeListener(AbstractSelect substUserSelect) {
            this.substUserSelect = substUserSelect;
        }

        @Override
        public void valueChange(Property.ValueChangeEvent event) {
            User newUser = (User) event.getProperty().getValue();
            UserSession userSession = App.getInstance().getConnection().getSession();
            if (userSession == null)
                throw new RuntimeException("No user session found");

            User oldUser = userSession.getSubstitutedUser() == null ? userSession.getUser() : userSession.getSubstitutedUser();

            if (!oldUser.equals(newUser)) {
                String name = StringUtils.isBlank(newUser.getName()) ? newUser.getLogin() : newUser.getName();
                App.getInstance().getWindowManager().showOptionDialog(
                        messages.getMessage(getMessagesPack(), "substUserSelectDialog.title"),
                        messages.formatMessage(getMessagesPack(), "substUserSelectDialog.msg", name),
                        IFrame.MessageType.WARNING,
                        new Action[]{new ChangeSubstUserAction((User) substUserSelect.getValue()) {
                            @Override
                            public void doRevert() {
                                super.doRevert();
                                revertToCurrentUser();
                            }
                        }, new DoNotChangeSubstUserAction() {
                            @Override
                            public void actionPerform(com.haulmont.cuba.gui.components.Component component) {
                                super.actionPerform(component);
                                revertToCurrentUser();
                            }
                        }}
                );
            }
        }
    }

    public static class AppTabSheet extends CubaTabSheet implements com.vaadin.event.Action.Handler {

        private static final long serialVersionUID = 623307791240239175L;

        private Map<Component, TabCloseHandler> closeHandlers = null;

        private com.vaadin.event.Action closeAllTabs;

        private com.vaadin.event.Action closeOtherTabs;

        private com.vaadin.event.Action closeCurrentTab;

        private com.vaadin.event.Action showInfo;

        public AppTabSheet() {
            setCloseHandler(new CloseHandler() {
                @Override
                public void onTabClose(TabSheet tabsheet, Component tabContent) {
                    if (closeHandlers != null) {
                        TabCloseHandler closeHandler = closeHandlers.get(tabContent);
                        if (closeHandler != null) {
                            closeHandler.onClose(AppTabSheet.this, tabContent);
                        }
                    }
                }
            });

            addActionHandler(this);

            Messages messages = AppBeans.get(Messages.class);
            closeAllTabs = new com.vaadin.event.Action(messages.getMainMessage("actions.closeAllTabs"));
            closeOtherTabs = new com.vaadin.event.Action(messages.getMainMessage("actions.closeOtherTabs"));
            closeCurrentTab = new com.vaadin.event.Action(messages.getMainMessage("actions.closeCurrentTab"));
            showInfo = new com.vaadin.event.Action(messages.getMainMessage("actions.showInfo"));
        }

        @Override
        public void removeComponent(Component c) {
            super.removeComponent(c);
            if (c != null && closeHandlers != null) {
                closeHandlers.remove(c);
                if (closeHandlers.isEmpty()) {
                    closeHandlers = null;
                }
            }
        }

        public void setTabCloseHandler(Component tabContent, TabCloseHandler closeHandler) {
            if (closeHandlers == null) {
                closeHandlers = new LinkedHashMap<>();
            }
            closeHandlers.put(tabContent, closeHandler);
        }

         public com.haulmont.cuba.gui.components.Window.Editor findEditor(Layout layout) {
             for (Object component : layout) {
                 if (component instanceof WindowBreadCrumbs) {
                     WindowBreadCrumbs breadCrumbs = (WindowBreadCrumbs) component;
                     if (breadCrumbs.getCurrentWindow() instanceof Window.Editor)
                         return (Window.Editor) breadCrumbs.getCurrentWindow();
                 }
             }
            return null;
        }

        @Override
        public com.vaadin.event.Action[] getActions(Object target, Object sender) {
            if (target != null) {
                UserSession userSession = AppBeans.get(UserSessionSource.class).getUserSession();
                if (userSession.isSpecificPermitted(ShowInfoAction.ACTION_PERMISSION) &&
                        findEditor((Layout) target) != null ) {
                    return new com.vaadin.event.Action[]{
                            closeCurrentTab, closeOtherTabs, closeAllTabs, showInfo
                    };
                }
            } else {
                return new com.vaadin.event.Action[]{
                        closeCurrentTab, closeOtherTabs, closeAllTabs, showInfo
                };
            }
            return new com.vaadin.event.Action[]{
                    closeCurrentTab, closeOtherTabs, closeAllTabs
            };
        }

        @Override
        public void handleAction(com.vaadin.event.Action action, Object sender, Object target) {
            if (action.equals(closeCurrentTab)) {
                closeTab((com.vaadin.ui.Component) target);
            } else if (action.equals(closeOtherTabs)) {
                closeOtherTabs((com.vaadin.ui.Component) target);
            } else if (action.equals(closeAllTabs)) {
                closeAllTabs();
            } else if (action.equals(showInfo)) {
                showInfo(target);
            }
        }

        public void closeAllTabs() {
            Set<Component> tabs = new HashSet<>(this.tabs.keySet());
            for (final Component tab : tabs) {
                closeTab(tab);
            }
        }

        public void closeOtherTabs(Component currentTab) {
            Set<Component> tabs = new HashSet<>(this.tabs.keySet());
            for (final Component tab : tabs) {
                if (tab.equals(currentTab)) continue;
                closeTab(tab);
            }
        }

        public void showInfo(Object target) {
            com.haulmont.cuba.gui.components.Window.Editor editor = findEditor((Layout) target);
            Entity entity = editor.getItem();
            MetaClass metaClass = AppBeans.get(Metadata.class).getSession().getClass(entity.getClass());
            new ShowInfoAction().showInfo(entity, metaClass, editor);
        }

        public interface TabCloseHandler {
            void onClose(TabSheet tabSheet, Component tabContent);
        }
    }

    private class LogoutBtnClickListener implements Button.ClickListener {

        private static final long serialVersionUID = 4885156177472913997L;

        @Override
        public void buttonClick(Button.ClickEvent event) {
            if (foldersPane != null) {
                foldersPane.savePosition();
            }
            final App app = App.getInstance();
            app.cleanupBackgroundTasks();
//            vaadin7
//            app.getTimers().stopAll();
            app.reinitializeAppearanceProperties();
            app.getWindowManager().checkModificationsAndCloseAll(
                    new Runnable() {
                        @Override
                        public void run() {
                            App.getInstance().getWindowManager().reset();
                            String redirectionUrl = connection.logout();
//                            vaadin7
//                            open(new ExternalResource(AppUI.getInstance().getURL() + redirectionUrl));
                        }
                    },
                    null
            );
        }
    }
}<|MERGE_RESOLUTION|>--- conflicted
+++ resolved
@@ -1,1106 +1,1063 @@
-/*
- * Copyright (c) 2008 Haulmont Technology Ltd. All Rights Reserved.
- * Haulmont Technology proprietary and confidential.
- * Use is subject to license terms.
- */
-package com.haulmont.cuba.web;
-
-import com.haulmont.chile.core.model.MetaClass;
-import com.haulmont.chile.core.model.utils.InstanceUtils;
-import com.haulmont.cuba.core.app.DataService;
-import com.haulmont.cuba.core.entity.Entity;
-import com.haulmont.cuba.core.global.*;
-import com.haulmont.cuba.core.sys.AppContext;
-import com.haulmont.cuba.gui.AppConfig;
-import com.haulmont.cuba.gui.NoSuchScreenException;
-import com.haulmont.cuba.gui.WindowManager;
-import com.haulmont.cuba.gui.components.Action;
-import com.haulmont.cuba.gui.components.IFrame;
-import com.haulmont.cuba.gui.components.ShowInfoAction;
-import com.haulmont.cuba.gui.components.Window;
-import com.haulmont.cuba.gui.config.*;
-import com.haulmont.cuba.security.entity.User;
-import com.haulmont.cuba.security.entity.UserSubstitution;
-import com.haulmont.cuba.security.global.UserSession;
-import com.haulmont.cuba.web.actions.ChangeSubstUserAction;
-import com.haulmont.cuba.web.actions.DoNotChangeSubstUserAction;
-import com.haulmont.cuba.web.app.UserSettingsTools;
-import com.haulmont.cuba.web.app.folders.FoldersPane;
-import com.haulmont.cuba.web.toolkit.MenuShortcutAction;
-import com.haulmont.cuba.web.toolkit.VersionedThemeResource;
-import com.haulmont.cuba.web.toolkit.ui.CubaFileDownloader;
-import com.haulmont.cuba.web.toolkit.ui.CubaTabSheet;
-import com.haulmont.cuba.web.toolkit.ui.JavaScriptHost;
-import com.vaadin.data.Property;
-import com.vaadin.event.ShortcutListener;
-import com.vaadin.server.BrowserWindowOpener;
-import com.vaadin.server.ExternalResource;
-import com.vaadin.server.Page;
-import com.vaadin.shared.ui.MarginInfo;
-import com.vaadin.ui.*;
-import com.vaadin.ui.themes.BaseTheme;
-import org.apache.commons.lang.StringUtils;
-import org.apache.commons.logging.Log;
-import org.apache.commons.logging.LogFactory;
-
-import javax.annotation.Nullable;
-import java.net.MalformedURLException;
-import java.net.URL;
-import java.util.*;
-
-/**
- * Main application window.
- * <p/>
- * Specific application should inherit from this class and create appropriate
- * instance in {@link DefaultApp#createAppWindow()} method
- *
- * @author krivopustov
- * @version $Id$
- */
-@SuppressWarnings("unused")
-<<<<<<< HEAD
-public class AppWindow extends Window implements UserSubstitutionListener,
-        JavaScriptHost.HistoryBackHandler, JavaScriptHost.ServerCallHandler {
-
-    private static final long serialVersionUID = 7269808125566032433L;
-
-    private static final Log log = LogFactory.getLog(AppWindow.class);
-=======
-public class AppWindow extends UIView implements UserSubstitutionListener {
-
-    private static final long serialVersionUID = 7269808125566032433L;
-
-    private Log log = LogFactory.getLog(getClass());
-
-    private CubaFileDownloader fileDownloader;
->>>>>>> 9cc97a36
-
-    /**
-     * Main window mode. See {@link #TABBED}, {@link #SINGLE}
-     */
-    public enum Mode {
-        /**
-         * If the main window is in TABBED mode, it creates the Tabsheet inside
-         * and opens screens with {@link com.haulmont.cuba.gui.WindowManager.OpenType#NEW_TAB} as tabs.
-         */
-        TABBED,
-
-        /**
-         * In SINGLE mode each new screen opened with {@link com.haulmont.cuba.gui.WindowManager.OpenType#NEW_TAB}
-         * opening type will replace the current screen.
-         */
-        SINGLE
-    }
-
-    protected Connection connection;
-
-    protected GlobalConfig globalConfig;
-    protected WebConfig webConfig;
-
-    protected com.haulmont.cuba.web.toolkit.ui.MenuBar menuBar;
-    protected TabSheet tabSheet;
-    protected HorizontalSplitPanel foldersSplit;
-
-    protected Mode mode;
-
-    /**
-     * Very root layout of the window. Contains all other layouts
-     */
-    protected VerticalLayout rootLayout;
-
-    /**
-     * Title layout. Topmost by default
-     */
-    protected Layout titleLayout;
-
-    /**
-     * Layout containing the menu bar. Next to title layout by default
-     */
-    protected HorizontalLayout menuBarLayout;
-
-    /**
-     * Empty layout, below menu bar layout by default
-     */
-    protected HorizontalLayout emptyLayout;
-
-    protected HorizontalLayout middleLayout;
-
-    protected FoldersPane foldersPane;
-
-    /**
-     * Layout containing application screens
-     */
-    protected VerticalLayout mainLayout;
-
-    protected Messages messages;
-
-    protected UserSettingsTools userSettingsTools;
-
-    private AbstractSelect substUserSelect;
-
-    private JavaScriptHost scriptHost;
-
-    public AppWindow(Connection connection) {
-        Configuration configuration = AppBeans.get(Configuration.class);
-        globalConfig = configuration.getConfig(GlobalConfig.class);
-        webConfig = configuration.getConfig(WebConfig.class);
-
-        messages = AppBeans.get(Messages.class);
-        userSettingsTools = AppBeans.get(UserSettingsTools.class);
-
-        this.connection = connection;
-
-        mode = userSettingsTools.loadAppWindowMode();
-
-        setSizeFull();
-        setBaseStyle("cuba-app-window");
-
-        rootLayout = createLayout();
-        initLayout();
-        setContent(rootLayout);
-        postInitLayout();
-        initStartupLayout();
-
-        initStaticComponents();
-
-        updateClientSystemMessages();
-    }
-
-    private void updateClientSystemMessages() {
-        Map<String, String> localeMessages = new HashMap<>();
-//        AppUI.CubaSystemMessages systemMessages = AppUI.compileSystemMessages(AppUI.getInstance().getLocale());
-//
-//        localeMessages.put("communicationErrorCaption", systemMessages.getCommunicationErrorCaption());
-//        localeMessages.put("communicationErrorMessage", systemMessages.getCommunicationErrorMessage());
-//
-//        localeMessages.put("authorizationErrorCaption", systemMessages.getAuthenticationErrorCaption());
-//        localeMessages.put("authorizationErrorMessage", systemMessages.getCommunicationErrorMessage());
-//
-//        localeMessages.put("blockUiMessage",systemMessages.getUiBlockingMessage());
-//
-//        getScriptHost().updateLocale(localeMessages);
-    }
-
-    private void initStaticComponents() {
-        scriptHost = new JavaScriptHost();
-<<<<<<< HEAD
-        if (webConfig.getAllowHandleBrowserHistoryBack()) {
-            scriptHost.setHistoryBackHandler(this);
-        }
-        scriptHost.setServerCallHandler(this);
-        addComponent(scriptHost);
-=======
-//        addComponent(scriptHost);
-
-        fileDownloader = new CubaFileDownloader();
-        rootLayout.addComponent(fileDownloader);
->>>>>>> 9cc97a36
-    }
-
-    @Override
-    public void onHistoryBackPerformed() {
-        // Go back to the Future!
-    }
-
-    @Override
-    public void onJsServerCall(String[] params) {
-        // handle js api call
-        if (params != null)
-            log.debug("Client JS API Call with params [" + StringUtils.join(params, ',') + "]");
-    }
-
-    /**
-     * @return Current mode
-     */
-    public Mode getMode() {
-        return mode;
-    }
-
-    /**
-     * Creates root and enclosed layouts.
-     * <br>Can be overridden in descendant to create an app-specific root layout
-     *
-     * @return AppUI layout
-     */
-    protected VerticalLayout createLayout() {
-        final VerticalLayout layout = new VerticalLayout();
-
-        layout.setMargin(false);
-        layout.setSpacing(false);
-        layout.setSizeFull();
-
-        if (!webConfig.getUseLightHeader()) {
-            titleLayout = createTitleLayout();
-            layout.addComponent(titleLayout);
-        }
-
-        if (webConfig.getUseLightHeader())
-            layout.addStyleName("cuba-app-light-header");
-
-        menuBarLayout = createMenuBarLayout();
-
-        layout.addComponent(menuBarLayout);
-
-        emptyLayout = new HorizontalLayout();
-        emptyLayout.setMargin(false);
-        emptyLayout.setSpacing(false);
-        emptyLayout.setSizeFull();
-
-        layout.addComponent(emptyLayout);
-
-        middleLayout = new HorizontalLayout();
-
-        if (Mode.TABBED.equals(getMode())) {
-            middleLayout.addStyleName("cuba-app-work-area");
-        } else
-            middleLayout.addStyleName("cuba-app-work-area-single");
-
-        middleLayout.setSizeFull();
-
-        if (webConfig.getFoldersPaneEnabled()) {
-            foldersPane = createFoldersPane();
-
-            if (foldersPane != null) {
-<<<<<<< HEAD
-                foldersSplit = new WebSplitPanel();
-
-                if (webConfig.getUseLightHeader()) {
-                    foldersSplit.setShowHookButton(true);
-                    foldersSplit.setImmediate(true);
-                    foldersPane.setVisible(true);
-                    foldersSplit.setDefaultPosition(webConfig.getFoldersPaneDefaultWidth() + "px");
-                }
-
-                foldersSplit.setOrientation(SplitPanel.ORIENTATION_HORIZONTAL);
-                foldersSplit.setSplitPosition(0, UNITS_PIXELS);
-=======
-                foldersSplit = new HorizontalSplitPanel();
-
-                if (webConfig.getUseLightHeader()) {
-//                foldersSplit.setShowHookButton(true);
-                    foldersSplit.setImmediate(true);
-                    foldersPane.setVisible(true);
-                    foldersSplit.setSplitPosition(webConfig.getFoldersPaneDefaultWidth(), Unit.PIXELS);
-                }
-
-                foldersSplit.setSplitPosition(0, Unit.PIXELS);
->>>>>>> 9cc97a36
-
-                if (!webConfig.getUseLightHeader())
-                    foldersSplit.setLocked(true);
-
-                foldersSplit.addComponent(foldersPane);
-
-                middleLayout.addComponent(foldersSplit);
-                middleLayout.setExpandRatio(foldersSplit, 1);
-
-                foldersPane.init(foldersSplit);
-            }
-        }
-
-        layout.addComponent(middleLayout);
-        layout.setExpandRatio(middleLayout, 1);
-
-        return layout;
-    }
-
-    /**
-     * Creates folders pane.
-     * <br>Can be overridden in descendant to create an app-specific folders pane.
-     * <br>If this method returns null, no folders functionality is available for application.
-     * @return FoldersPane container
-     */
-    @Nullable
-    protected FoldersPane createFoldersPane() {
-        return new FoldersPane(menuBar, this);
-    }
-
-    @Override
-    public String getTitle() {
-        return getAppCaption();
-    }
-
-    /**
-     * Can be overridden in descendant to create an app-specific caption
-     * @return Application caption
-     */
-    protected String getAppCaption() {
-        return messages.getMessage(getMessagesPack(), "application.caption");
-    }
-
-    /**
-     * Enclosed Tabsheet
-     *
-     * @return the tabsheet in TABBED mode, null in SINGLE mode
-     */
-    public TabSheet getTabSheet() {
-        return tabSheet;
-    }
-
-    public void setTabSheet(@Nullable TabSheet tabSheet) {
-        this.tabSheet = tabSheet;
-    }
-
-    public MenuBar getMenuBar() {
-        return menuBar;
-    }
-
-    /**
-     * See {@link #rootLayout}
-     * @return Very root layout of the window
-     */
-    public VerticalLayout getRootLayout() {
-        return rootLayout;
-    }
-
-    /**
-     * See {@link #titleLayout}
-     * @return Optional title layout
-     */
-    @Nullable
-    public Layout getTitleLayout() {
-        return titleLayout;
-    }
-
-    /**
-     * See {@link #menuBarLayout}
-     * @return Application MenuBar
-     */
-    public HorizontalLayout getMenuBarLayout() {
-        return menuBarLayout;
-    }
-
-    /**
-     * See {@link #emptyLayout}
-     * @return Layout bellow menu bar
-     */
-    public HorizontalLayout getEmptyLayout() {
-        return emptyLayout;
-    }
-
-    /**
-     * See {@link #mainLayout}
-     * @return Main Application layout
-     */
-    public VerticalLayout getMainLayout() {
-        return mainLayout;
-    }
-
-    @Nullable
-    public FoldersPane getFoldersPane() {
-        return foldersPane;
-    }
-
-    /**
-     * Native client script invoker
-     * @return JavaScriptHost - specific client side bridge
-     */
-    public JavaScriptHost getScriptHost() {
-        return scriptHost;
-    }
-
-    public CubaFileDownloader getFileDownloader() {
-        return fileDownloader;
-    }
-
-    /**
-     * Can be overridden in descendant to init an app-specific layout
-     */
-    protected void initLayout() {
-    }
-
-    private void genericStartupLayout() {
-        if (mainLayout != null) {
-            if (foldersPane != null) {
-                foldersSplit.removeComponent(mainLayout);
-            } else {
-                middleLayout.removeComponent(mainLayout);
-            }
-            mainLayout = null;
-        }
-        mainLayout = new VerticalLayout();
-        mainLayout.setSizeFull();
-        if (foldersPane != null) {
-            foldersSplit.addComponent(mainLayout);
-        } else {
-            middleLayout.addComponent(mainLayout);
-            middleLayout.setExpandRatio(mainLayout, 1);
-        }
-    }
-
-    /* Draw startup screen layout */
-    protected void initStartupLayout() {
-        genericStartupLayout();
-        mainLayout.setMargin(false);
-        mainLayout.setSpacing(false);
-    }
-
-    /*  */
-    protected void unInitStartupLayout() {
-        genericStartupLayout();
-        mainLayout.setMargin(new MarginInfo(true, false, false, false));
-        mainLayout.setSpacing(true);
-    }
-
-    /**
-     * Can be overridden in descendant to init an app-specific layout
-     */
-    protected void postInitLayout() {
-        String themeName = AppContext.getProperty("cuba.web.theme");
-//        if (themeName == null) themeName = AppUI.THEME_NAME;
-//        themeName = userSettingsTools.loadAppWindowTheme() == null ? themeName : userSettingsTools.loadAppWindowTheme();
-//        if (!StringUtils.equals(themeName, getTheme())) {
-//            setTheme(themeName);
-//            // set cookie
-//            AppUI.getInstance().setUserAppTheme(themeName);
-//        }
-    }
-
-    /**
-     * Can be overridden in descendant to create an app-specific menu bar layout
-     *
-     * @return MenuBar layout
-     */
-    protected HorizontalLayout createMenuBarLayout() {
-        HorizontalLayout layout = new HorizontalLayout();
-        layout.setSpacing(false);
-        layout.setMargin(false);
-        layout.setStyleName("cuba-app-menubar");
-        layout.setWidth(100, Unit.PERCENTAGE);
-        if (webConfig.getUseLightHeader()){
-            layout.addStyleName("cuba-app-light-header");
-            layout.setHeight(40, Unit.PIXELS);
-        } else {
-            layout.setHeight(28, Unit.PIXELS);
-        }
-
-        if (webConfig.getUseLightHeader()) {
-            Image appIcon = getLogoImage();
-            if (appIcon != null) {
-                appIcon.setStyleName("cuba-app-icon");
-                layout.addComponent(appIcon);
-                layout.setComponentAlignment(appIcon, Alignment.MIDDLE_LEFT);
-            }
-        }
-
-        menuBar = createMenuBar();
-        layout.addComponent(menuBar);
-        placeMenuBar(layout);
-
-        if (AppBeans.get(Configuration.class).getConfig(FtsConfig.class).getEnabled()) {
-            HorizontalLayout searchLayout = new HorizontalLayout();
-            searchLayout.setMargin(new MarginInfo(false, true, false, true));
-
-            final TextField searchField = new TextField();
-            searchField.setWidth(120, Unit.PIXELS);
-            searchField.setId("ftsField." + (int) (Math.random() * 1000000));
-            searchField.addShortcutListener(new ShortcutListener("fts", com.vaadin.event.ShortcutAction.KeyCode.ENTER, null) {
-                @Override
-                public void handleAction(Object sender, Object target) {
-                    openSearchWindow(searchField);
-                }
-            });
-
-            Button searchBtn = new Button();
-            searchBtn.setStyleName(BaseTheme.BUTTON_LINK);
-            searchBtn.setIcon(new VersionedThemeResource("select/img/fts-btn.png"));
-            searchBtn.addClickListener(
-                    new Button.ClickListener() {
-                        @Override
-                        public void buttonClick(Button.ClickEvent event) {
-                            openSearchWindow(searchField);
-                        }
-                    }
-            );
-
-            searchLayout.addComponent(searchField);
-            searchLayout.addComponent(searchBtn);
-
-            layout.addComponent(searchLayout);
-            layout.setComponentAlignment(searchLayout, Alignment.MIDDLE_RIGHT);
-        }
-
-        if (webConfig.getUseLightHeader()){
-            addUserIndicator(layout);
-
-            addNewWindowButton(layout);
-
-            addLogoutButton(layout);
-        }
-
-        return layout;
-    }
-
-    protected void openSearchWindow(TextField searchField) {
-        String searchTerm = searchField.getValue();
-        if (StringUtils.isBlank(searchTerm))
-            return;
-
-        Map<String, Object> params = new HashMap<>();
-        params.put("searchTerm", searchTerm);
-
-        WindowInfo windowInfo = AppBeans.get(WindowConfig.class).getWindowInfo("fts$Search");
-        App.getInstance().getWindowManager().openWindow(
-                windowInfo,
-                WindowManager.OpenType.NEW_TAB,
-                params
-        );
-    }
-
-    protected void placeMenuBar(HorizontalLayout layout) {
-        layout.setComponentAlignment(menuBar, Alignment.MIDDLE_LEFT);
-        layout.setExpandRatio(menuBar, 1);
-    }
-
-    /**
-     * Can be overridden in descendant to create an app-specific menu bar
-     *
-     * @return MenuBar
-     */
-    protected com.haulmont.cuba.web.toolkit.ui.MenuBar createMenuBar() {
-        menuBar = new com.haulmont.cuba.web.toolkit.ui.MenuBar();
-        menuBar.setWidth("100%");
-        menuBar.setMoreMenuItem(null);
-        menuBar.getMoreMenuItem().setIcon(new VersionedThemeResource("icons/more-item.png"));
-
-        if (globalConfig.getTestMode()) {
-//            AppUI.getInstance().getWindowManager().setDebugId(menuBar, "appMenu");
-        }
-
-        final UserSession session = connection.getSession();
-        final MenuConfig menuConfig = AppBeans.get(MenuConfig.class);
-        List<MenuItem> rootItems = menuConfig.getRootItems();
-        for (MenuItem menuItem : rootItems) {
-            if (menuItem.isPermitted(session)) {
-                createMenuBarItem(menuBar, menuItem);
-            }
-        }
-        removeExtraSeparators(menuBar);
-
-        return menuBar;
-    }
-
-    private void removeExtraSeparators(MenuBar menuBar) {
-        for (MenuBar.MenuItem item : new ArrayList<>(menuBar.getItems())) {
-            removeExtraSeparators(item);
-            if (isMenuItemEmpty(item))
-                menuBar.removeItem(item);
-        }
-    }
-
-    private void removeExtraSeparators(MenuBar.MenuItem item) {
-        if (!item.hasChildren())
-            return;
-
-        boolean done;
-        do {
-            done = true;
-            if (item.hasChildren()) {
-                List<MenuBar.MenuItem> children = new ArrayList<>(item.getChildren());
-                for (int i = 0; i < children.size(); i++) {
-                    MenuBar.MenuItem child = children.get(i);
-                    removeExtraSeparators(child);
-                    if (isMenuItemEmpty(child) && (i == 0 || i == children.size() - 1 || isMenuItemEmpty(children.get(i + 1)))) {
-                        item.removeChild(child);
-                        done = false;
-                    }
-                }
-            }
-        } while (!done);
-    }
-
-    /*
-     * Can be overriding by client application to change title caption
-     */
-    protected String getLogoLabelCaption() {
-        return messages.getMessage(getMessagesPack(), "application.logoLabel");
-    }
-
-    /**
-     * Can be overridden in descendant to create an app-specific title layout
-     *
-     * @return Title layout
-     */
-    protected Layout createTitleLayout() {
-        HorizontalLayout titleLayout = new HorizontalLayout();
-        titleLayout.setStyleName("cuba-app-titlebar");
-
-        titleLayout.setWidth(100, Unit.PERCENTAGE);
-        titleLayout.setHeight(41, Unit.PIXELS);
-
-        titleLayout.setMargin(new MarginInfo(false, true, false, true));
-        titleLayout.setSpacing(true);
-
-        Image logoImage = getLogoImage();
-        if (logoImage != null) {
-            titleLayout.addComponent(logoImage);
-            titleLayout.setComponentAlignment(logoImage, Alignment.MIDDLE_LEFT);
-        }
-
-        Label logoLabel = new Label(getLogoLabelCaption());
-        logoLabel.setStyleName("cuba-app-appname-label");
-
-        titleLayout.addComponent(logoLabel);
-        titleLayout.setExpandRatio(logoLabel, 1);
-        titleLayout.setComponentAlignment(logoLabel, Alignment.MIDDLE_LEFT);
-
-        addUserLabel(titleLayout);
-
-        addUserIndicator(titleLayout);
-
-        addLogoutButton(titleLayout);
-
-        addNewWindowButton(titleLayout);
-
-        return titleLayout;
-    }
-
-    protected void addUserLabel(HorizontalLayout layout) {
-        Label userLabel = new Label(messages.getMessage(getMessagesPack(), "loggedInLabel"));
-        userLabel.setStyleName("cuba-user-select-label");
-        userLabel.setSizeUndefined();
-
-        layout.addComponent(userLabel);
-        layout.setComponentAlignment(userLabel, Alignment.MIDDLE_RIGHT);
-    }
-
-    protected void addNewWindowButton(HorizontalLayout layout) {
-        Button newWindowBtn = createNewWindowButton();
-
-        layout.addComponent(newWindowBtn);
-        layout.setComponentAlignment(newWindowBtn, Alignment.MIDDLE_RIGHT);
-    }
-
-    protected void addLogoutButton(HorizontalLayout layout) {
-        Button logoutBtn = createLogoutButton();
-
-        layout.addComponent(logoutBtn);
-        layout.setComponentAlignment(logoutBtn, Alignment.MIDDLE_RIGHT);
-    }
-
-    @Nullable
-    protected Image getLogoImage() {
-        String logoImagePath = messages.getMainMessage("application.logoImage");
-        if ("application.logoImage".equals(logoImagePath))
-            return null;
-
-        return new Image(null, new VersionedThemeResource(logoImagePath));
-    }
-
-    private void assignShortcut(MenuBar.MenuItem menuItem, MenuItem item) {
-        if (item.getShortcut() != null) {
-            MenuShortcutAction shortcut = new MenuShortcutAction(menuItem, "shortcut_" + item.getId(), item.getShortcut());
-            this.addAction(shortcut);
-//            menuBar.setShortcut(menuItem, item.getShortcut());
-        }
-    }
-
-    private boolean isMenuItemEmpty(MenuBar.MenuItem menuItem) {
-        return !menuItem.hasChildren() && menuItem.getCommand() == null;
-    }
-
-    private void createMenuBarItem(MenuBar menuBar, MenuItem item) {
-        if (!connection.isConnected()) return;
-
-        final UserSession session = connection.getSession();
-        if (item.isPermitted(session)) {
-            MenuBar.MenuItem menuItem = menuBar.addItem(MenuConfig.getMenuItemCaption(item.getId()), createMenuBarCommand(item));
-            assignShortcut(menuItem, item);
-            createSubMenu(menuItem, item, session);
-            assignDebugIds(menuItem, item);
-            if (isMenuItemEmpty(menuItem)) {
-                menuBar.removeItem(menuItem);
-            }
-        }
-    }
-
-    protected void addUserIndicator(HorizontalLayout parentLayout) {
-        UserSession session = App.getInstance().getConnection().getSession();
-        if (session == null)
-            throw new RuntimeException("No user session found");
-
-        List<UserSubstitution> substitutions = getUserSubstitutions(session);
-
-        if (substitutions.isEmpty()) {
-            Label userNameLabel = new Label(getSubstitutedUserCaption(session.getUser()));
-            userNameLabel.setStyleName("cuba-user-select-label");
-            userNameLabel.setSizeUndefined();
-            parentLayout.addComponent(userNameLabel);
-            parentLayout.setComponentAlignment(userNameLabel, Alignment.MIDDLE_RIGHT);
-        } else {
-            if (webConfig.getUseLightHeader()) {
-                substUserSelect = new ComboBox();
-                substUserSelect.setWidth("200px");
-            } else
-                substUserSelect = new NativeSelect();
-
-            substUserSelect.setNullSelectionAllowed(false);
-            substUserSelect.setImmediate(true);
-            substUserSelect.setStyleName("cuba-user-select-combobox");
-            substUserSelect.addItem(session.getUser());
-            substUserSelect.setItemCaption(session.getUser(), getSubstitutedUserCaption(session.getUser()));
-
-            for (UserSubstitution substitution : substitutions) {
-                User substitutedUser = substitution.getSubstitutedUser();
-                substUserSelect.addItem(substitutedUser);
-                substUserSelect.setItemCaption(substitutedUser, getSubstitutedUserCaption(substitutedUser));
-            }
-
-            substUserSelect.select(session.getSubstitutedUser() == null ? session.getUser() : session.getSubstitutedUser());
-            substUserSelect.addValueChangeListener(new SubstitutedUserChangeListener(substUserSelect));
-
-            parentLayout.addComponent(substUserSelect);
-            parentLayout.setComponentAlignment(substUserSelect, Alignment.MIDDLE_RIGHT);
-        }
-    }
-
-    protected List<UserSubstitution> getUserSubstitutions(UserSession userSession) {
-        LoadContext ctx = new LoadContext(UserSubstitution.class);
-        LoadContext.Query query = ctx.setQueryString("select us from sec$UserSubstitution us " +
-                "where us.user.id = :userId and (us.endDate is null or us.endDate >= :currentDate) " +
-                "and (us.startDate is null or us.startDate <= :currentDate) " +
-                "and (us.substitutedUser.active = true or us.substitutedUser.active is null) order by us.substitutedUser.name");
-        query.addParameter("userId", userSession.getUser().getId());
-        query.addParameter("currentDate", AppBeans.get(TimeSource.class).currentTimestamp());
-        ctx.setView("app");
-        return AppBeans.get(DataService.class).loadList(ctx);
-    }
-
-    protected String getSubstitutedUserCaption(User user) {
-        return InstanceUtils.getInstanceName(user);
-    }
-
-    private Button createLogoutButton() {
-        String buttonTitle = "";
-        if (!webConfig.getUseLightHeader())
-            buttonTitle = messages.getMessage(getMessagesPack(), "logoutBtn");
-
-        Button logoutBtn = new Button(buttonTitle, new LogoutBtnClickListener());
-
-        logoutBtn.setDescription(messages.getMessage(getMessagesPack(), "logoutBtnDescription"));
-        logoutBtn.setStyleName("cuba-buttons-white-border");
-
-        if (webConfig.getUseLightHeader())
-            logoutBtn.addStyleName("nocaption");
-
-        logoutBtn.setIcon(new VersionedThemeResource("app/images/exit.png"));
-//        vaadin7 Debug ids disabled
-//        AppUI.getInstance().getWindowManager().setDebugId(logoutBtn, "logoutBtn");
-        return logoutBtn;
-    }
-
-    private Button createNewWindowButton() {
-        String buttonTitle = "";
-        if (!webConfig.getUseLightHeader())
-            buttonTitle = messages.getMessage(getMessagesPack(), "newWindowBtn");
-
-        Button newWindowBtn = new Button(buttonTitle);
-
-        URL pageUrl = null;
-        try {
-            pageUrl = Page.getCurrent().getLocation().toURL();
-        } catch (MalformedURLException ignored) {
-            log.warn("Couldn't get URL of current Page");
-        }
-
-        if (pageUrl != null) {
-            ExternalResource currentPage = new ExternalResource(pageUrl);
-            final BrowserWindowOpener opener = new BrowserWindowOpener(currentPage);
-            opener.setWindowName("_blank");
-
-            opener.extend(newWindowBtn);
-        } else
-            newWindowBtn.setVisible(false);
-
-        newWindowBtn.setDescription(messages.getMessage(getMessagesPack(), "newWindowBtnDescription"));
-        newWindowBtn.setStyleName("cuba-buttons-white-border");
-
-        if (webConfig.getUseLightHeader())
-            newWindowBtn.addStyleName("nocaption");
-
-        newWindowBtn.setIcon(new VersionedThemeResource("app/images/new-window.png"));
-        return newWindowBtn;
-    }
-
-    private void createSubMenu(MenuBar.MenuItem vItem, MenuItem item, UserSession session) {
-        if (item.isPermitted(session) && !item.getChildren().isEmpty()) {
-            for (MenuItem child : item.getChildren()) {
-                if (child.getChildren().isEmpty()) {
-                    if (child.isPermitted(session)) {
-                        MenuBar.MenuItem menuItem = (child.isSeparator()) ? vItem.addSeparator() : vItem.addItem(MenuConfig.getMenuItemCaption(child.getId()), createMenuBarCommand(child));
-                        assignShortcut(menuItem, child);
-                        assignDebugIds(menuItem, child);
-                    }
-                } else {
-                    if (child.isPermitted(session)) {
-                        MenuBar.MenuItem menuItem = vItem.addItem(MenuConfig.getMenuItemCaption(child.getId()), null);
-                        assignShortcut(menuItem, child);
-                        createSubMenu(menuItem, child, session);
-                        assignDebugIds(menuItem, child);
-                        if (isMenuItemEmpty(menuItem)) {
-                            vItem.removeChild(menuItem);
-                        }
-                    }
-                }
-            }
-        }
-    }
-
-    private void assignDebugIds(MenuBar.MenuItem menuItem, MenuItem conf) {
-        if (menuBar.getId() != null && !conf.isSeparator()) {
-//            vaadin7
-//            menuBar.setId(menuItem, menuBar.getDebugId() + ":" + conf.getId());
-        }
-    }
-
-    private MenuBar.Command createMenuBarCommand(final MenuItem item) {
-        final WindowInfo windowInfo;
-        final WindowConfig windowConfig = AppBeans.get(WindowConfig.class);
-        try {
-            windowInfo = windowConfig.getWindowInfo(item.getId());
-        } catch (NoSuchScreenException e) {
-            return null;
-        }
-        final MenuCommand command = new MenuCommand(App.getInstance().getWindowManager(), item, windowInfo);
-        return new com.vaadin.ui.MenuBar.Command() {
-
-            @Override
-            public void menuSelected(com.vaadin.ui.MenuBar.MenuItem selectedItem) {
-                command.execute();
-            }
-        };
-    }
-    @Override
-    public void userSubstituted(Connection connection) {
-        menuBarLayout.replaceComponent(menuBar, createMenuBar());
-        placeMenuBar(menuBarLayout);
-
-        if (webConfig.getFoldersPaneEnabled() && foldersPane != null) {
-            foldersPane.savePosition();
-            FoldersPane oldFoldersPane = foldersPane;
-            foldersPane = createFoldersPane();
-            if (foldersPane != null) {
-                foldersPane.init(foldersSplit);
-            }
-            foldersSplit.replaceComponent(oldFoldersPane, foldersPane);
-        }
-        substUserSelect.select(connection.getSession().getCurrentOrSubstitutedUser());
-    }
-
-    protected String getMessagesPack() {
-        return AppConfig.getMessagesPack();
-    }
-
-    @Override
-    public void changeVariables(Object source, Map<String, Object> variables) {
-        super.changeVariables(source, variables);
-        final Object target = variables.get("notificationHidden");
-        if (target != null) {
-            com.vaadin.ui.Component component = (com.vaadin.ui.Component) target;
-            component.setParent(null);
-        }
-    }
-
-    private void revertToCurrentUser() {
-        UserSession us = App.getInstance().getConnection().getSession();
-        if (us == null)
-            throw new RuntimeException("No user session found");
-
-        substUserSelect.select(us.getCurrentOrSubstitutedUser());
-    }
-
-    protected class SubstitutedUserChangeListener implements Property.ValueChangeListener {
-
-        private final AbstractSelect substUserSelect;
-
-        public SubstitutedUserChangeListener(AbstractSelect substUserSelect) {
-            this.substUserSelect = substUserSelect;
-        }
-
-        @Override
-        public void valueChange(Property.ValueChangeEvent event) {
-            User newUser = (User) event.getProperty().getValue();
-            UserSession userSession = App.getInstance().getConnection().getSession();
-            if (userSession == null)
-                throw new RuntimeException("No user session found");
-
-            User oldUser = userSession.getSubstitutedUser() == null ? userSession.getUser() : userSession.getSubstitutedUser();
-
-            if (!oldUser.equals(newUser)) {
-                String name = StringUtils.isBlank(newUser.getName()) ? newUser.getLogin() : newUser.getName();
-                App.getInstance().getWindowManager().showOptionDialog(
-                        messages.getMessage(getMessagesPack(), "substUserSelectDialog.title"),
-                        messages.formatMessage(getMessagesPack(), "substUserSelectDialog.msg", name),
-                        IFrame.MessageType.WARNING,
-                        new Action[]{new ChangeSubstUserAction((User) substUserSelect.getValue()) {
-                            @Override
-                            public void doRevert() {
-                                super.doRevert();
-                                revertToCurrentUser();
-                            }
-                        }, new DoNotChangeSubstUserAction() {
-                            @Override
-                            public void actionPerform(com.haulmont.cuba.gui.components.Component component) {
-                                super.actionPerform(component);
-                                revertToCurrentUser();
-                            }
-                        }}
-                );
-            }
-        }
-    }
-
-    public static class AppTabSheet extends CubaTabSheet implements com.vaadin.event.Action.Handler {
-
-        private static final long serialVersionUID = 623307791240239175L;
-
-        private Map<Component, TabCloseHandler> closeHandlers = null;
-
-        private com.vaadin.event.Action closeAllTabs;
-
-        private com.vaadin.event.Action closeOtherTabs;
-
-        private com.vaadin.event.Action closeCurrentTab;
-
-        private com.vaadin.event.Action showInfo;
-
-        public AppTabSheet() {
-            setCloseHandler(new CloseHandler() {
-                @Override
-                public void onTabClose(TabSheet tabsheet, Component tabContent) {
-                    if (closeHandlers != null) {
-                        TabCloseHandler closeHandler = closeHandlers.get(tabContent);
-                        if (closeHandler != null) {
-                            closeHandler.onClose(AppTabSheet.this, tabContent);
-                        }
-                    }
-                }
-            });
-
-            addActionHandler(this);
-
-            Messages messages = AppBeans.get(Messages.class);
-            closeAllTabs = new com.vaadin.event.Action(messages.getMainMessage("actions.closeAllTabs"));
-            closeOtherTabs = new com.vaadin.event.Action(messages.getMainMessage("actions.closeOtherTabs"));
-            closeCurrentTab = new com.vaadin.event.Action(messages.getMainMessage("actions.closeCurrentTab"));
-            showInfo = new com.vaadin.event.Action(messages.getMainMessage("actions.showInfo"));
-        }
-
-        @Override
-        public void removeComponent(Component c) {
-            super.removeComponent(c);
-            if (c != null && closeHandlers != null) {
-                closeHandlers.remove(c);
-                if (closeHandlers.isEmpty()) {
-                    closeHandlers = null;
-                }
-            }
-        }
-
-        public void setTabCloseHandler(Component tabContent, TabCloseHandler closeHandler) {
-            if (closeHandlers == null) {
-                closeHandlers = new LinkedHashMap<>();
-            }
-            closeHandlers.put(tabContent, closeHandler);
-        }
-
-         public com.haulmont.cuba.gui.components.Window.Editor findEditor(Layout layout) {
-             for (Object component : layout) {
-                 if (component instanceof WindowBreadCrumbs) {
-                     WindowBreadCrumbs breadCrumbs = (WindowBreadCrumbs) component;
-                     if (breadCrumbs.getCurrentWindow() instanceof Window.Editor)
-                         return (Window.Editor) breadCrumbs.getCurrentWindow();
-                 }
-             }
-            return null;
-        }
-
-        @Override
-        public com.vaadin.event.Action[] getActions(Object target, Object sender) {
-            if (target != null) {
-                UserSession userSession = AppBeans.get(UserSessionSource.class).getUserSession();
-                if (userSession.isSpecificPermitted(ShowInfoAction.ACTION_PERMISSION) &&
-                        findEditor((Layout) target) != null ) {
-                    return new com.vaadin.event.Action[]{
-                            closeCurrentTab, closeOtherTabs, closeAllTabs, showInfo
-                    };
-                }
-            } else {
-                return new com.vaadin.event.Action[]{
-                        closeCurrentTab, closeOtherTabs, closeAllTabs, showInfo
-                };
-            }
-            return new com.vaadin.event.Action[]{
-                    closeCurrentTab, closeOtherTabs, closeAllTabs
-            };
-        }
-
-        @Override
-        public void handleAction(com.vaadin.event.Action action, Object sender, Object target) {
-            if (action.equals(closeCurrentTab)) {
-                closeTab((com.vaadin.ui.Component) target);
-            } else if (action.equals(closeOtherTabs)) {
-                closeOtherTabs((com.vaadin.ui.Component) target);
-            } else if (action.equals(closeAllTabs)) {
-                closeAllTabs();
-            } else if (action.equals(showInfo)) {
-                showInfo(target);
-            }
-        }
-
-        public void closeAllTabs() {
-            Set<Component> tabs = new HashSet<>(this.tabs.keySet());
-            for (final Component tab : tabs) {
-                closeTab(tab);
-            }
-        }
-
-        public void closeOtherTabs(Component currentTab) {
-            Set<Component> tabs = new HashSet<>(this.tabs.keySet());
-            for (final Component tab : tabs) {
-                if (tab.equals(currentTab)) continue;
-                closeTab(tab);
-            }
-        }
-
-        public void showInfo(Object target) {
-            com.haulmont.cuba.gui.components.Window.Editor editor = findEditor((Layout) target);
-            Entity entity = editor.getItem();
-            MetaClass metaClass = AppBeans.get(Metadata.class).getSession().getClass(entity.getClass());
-            new ShowInfoAction().showInfo(entity, metaClass, editor);
-        }
-
-        public interface TabCloseHandler {
-            void onClose(TabSheet tabSheet, Component tabContent);
-        }
-    }
-
-    private class LogoutBtnClickListener implements Button.ClickListener {
-
-        private static final long serialVersionUID = 4885156177472913997L;
-
-        @Override
-        public void buttonClick(Button.ClickEvent event) {
-            if (foldersPane != null) {
-                foldersPane.savePosition();
-            }
-            final App app = App.getInstance();
-            app.cleanupBackgroundTasks();
-//            vaadin7
-//            app.getTimers().stopAll();
-            app.reinitializeAppearanceProperties();
-            app.getWindowManager().checkModificationsAndCloseAll(
-                    new Runnable() {
-                        @Override
-                        public void run() {
-                            App.getInstance().getWindowManager().reset();
-                            String redirectionUrl = connection.logout();
-//                            vaadin7
-//                            open(new ExternalResource(AppUI.getInstance().getURL() + redirectionUrl));
-                        }
-                    },
-                    null
-            );
-        }
-    }
+/*
+ * Copyright (c) 2008 Haulmont Technology Ltd. All Rights Reserved.
+ * Haulmont Technology proprietary and confidential.
+ * Use is subject to license terms.
+ */
+package com.haulmont.cuba.web;
+
+import com.haulmont.chile.core.model.MetaClass;
+import com.haulmont.chile.core.model.utils.InstanceUtils;
+import com.haulmont.cuba.core.app.DataService;
+import com.haulmont.cuba.core.entity.Entity;
+import com.haulmont.cuba.core.global.*;
+import com.haulmont.cuba.core.sys.AppContext;
+import com.haulmont.cuba.gui.AppConfig;
+import com.haulmont.cuba.gui.NoSuchScreenException;
+import com.haulmont.cuba.gui.WindowManager;
+import com.haulmont.cuba.gui.components.Action;
+import com.haulmont.cuba.gui.components.IFrame;
+import com.haulmont.cuba.gui.components.ShowInfoAction;
+import com.haulmont.cuba.gui.components.Window;
+import com.haulmont.cuba.gui.config.*;
+import com.haulmont.cuba.security.entity.User;
+import com.haulmont.cuba.security.entity.UserSubstitution;
+import com.haulmont.cuba.security.global.UserSession;
+import com.haulmont.cuba.web.actions.ChangeSubstUserAction;
+import com.haulmont.cuba.web.actions.DoNotChangeSubstUserAction;
+import com.haulmont.cuba.web.app.UserSettingsTools;
+import com.haulmont.cuba.web.app.folders.FoldersPane;
+import com.haulmont.cuba.web.toolkit.MenuShortcutAction;
+import com.haulmont.cuba.web.toolkit.VersionedThemeResource;
+import com.haulmont.cuba.web.toolkit.ui.CubaFileDownloader;
+import com.haulmont.cuba.web.toolkit.ui.CubaTabSheet;
+import com.haulmont.cuba.web.toolkit.ui.JavaScriptHost;
+import com.vaadin.data.Property;
+import com.vaadin.event.ShortcutListener;
+import com.vaadin.server.BrowserWindowOpener;
+import com.vaadin.server.ExternalResource;
+import com.vaadin.server.Page;
+import com.vaadin.shared.ui.MarginInfo;
+import com.vaadin.ui.*;
+import com.vaadin.ui.themes.BaseTheme;
+import org.apache.commons.lang.StringUtils;
+import org.apache.commons.logging.Log;
+import org.apache.commons.logging.LogFactory;
+
+import javax.annotation.Nullable;
+import java.net.MalformedURLException;
+import java.net.URL;
+import java.util.*;
+
+/**
+ * Main application window.
+ * <p/>
+ * Specific application should inherit from this class and create appropriate
+ * instance in {@link DefaultApp#createAppWindow()} method
+ *
+ * @author krivopustov
+ * @version $Id$
+ */
+@SuppressWarnings("unused")
+public class AppWindow extends UIView implements UserSubstitutionListener {
+
+    private static final long serialVersionUID = 7269808125566032433L;
+
+    private Log log = LogFactory.getLog(getClass());
+
+    private CubaFileDownloader fileDownloader;
+
+    /**
+     * Main window mode. See {@link #TABBED}, {@link #SINGLE}
+     */
+    public enum Mode {
+        /**
+         * If the main window is in TABBED mode, it creates the Tabsheet inside
+         * and opens screens with {@link com.haulmont.cuba.gui.WindowManager.OpenType#NEW_TAB} as tabs.
+         */
+        TABBED,
+
+        /**
+         * In SINGLE mode each new screen opened with {@link com.haulmont.cuba.gui.WindowManager.OpenType#NEW_TAB}
+         * opening type will replace the current screen.
+         */
+        SINGLE
+    }
+
+    protected Connection connection;
+
+    protected GlobalConfig globalConfig;
+    protected WebConfig webConfig;
+
+    protected com.haulmont.cuba.web.toolkit.ui.MenuBar menuBar;
+    protected TabSheet tabSheet;
+    protected HorizontalSplitPanel foldersSplit;
+
+    protected Mode mode;
+
+    /**
+     * Very root layout of the window. Contains all other layouts
+     */
+    protected VerticalLayout rootLayout;
+
+    /**
+     * Title layout. Topmost by default
+     */
+    protected Layout titleLayout;
+
+    /**
+     * Layout containing the menu bar. Next to title layout by default
+     */
+    protected HorizontalLayout menuBarLayout;
+
+    /**
+     * Empty layout, below menu bar layout by default
+     */
+    protected HorizontalLayout emptyLayout;
+
+    protected HorizontalLayout middleLayout;
+
+    protected FoldersPane foldersPane;
+
+    /**
+     * Layout containing application screens
+     */
+    protected VerticalLayout mainLayout;
+
+    protected Messages messages;
+
+    protected UserSettingsTools userSettingsTools;
+
+    private AbstractSelect substUserSelect;
+
+    private JavaScriptHost scriptHost;
+
+    public AppWindow(Connection connection) {
+        Configuration configuration = AppBeans.get(Configuration.class);
+        globalConfig = configuration.getConfig(GlobalConfig.class);
+        webConfig = configuration.getConfig(WebConfig.class);
+
+        messages = AppBeans.get(Messages.class);
+        userSettingsTools = AppBeans.get(UserSettingsTools.class);
+
+        this.connection = connection;
+
+        mode = userSettingsTools.loadAppWindowMode();
+
+        setSizeFull();
+        setBaseStyle("cuba-app-window");
+
+        rootLayout = createLayout();
+        initLayout();
+        setContent(rootLayout);
+        postInitLayout();
+        initStartupLayout();
+
+        initStaticComponents();
+
+        updateClientSystemMessages();
+    }
+
+    private void updateClientSystemMessages() {
+        Map<String, String> localeMessages = new HashMap<>();
+//        AppUI.CubaSystemMessages systemMessages = AppUI.compileSystemMessages(AppUI.getInstance().getLocale());
+//
+//        localeMessages.put("communicationErrorCaption", systemMessages.getCommunicationErrorCaption());
+//        localeMessages.put("communicationErrorMessage", systemMessages.getCommunicationErrorMessage());
+//
+//        localeMessages.put("authorizationErrorCaption", systemMessages.getAuthenticationErrorCaption());
+//        localeMessages.put("authorizationErrorMessage", systemMessages.getCommunicationErrorMessage());
+//
+//        localeMessages.put("blockUiMessage",systemMessages.getUiBlockingMessage());
+//
+//        getScriptHost().updateLocale(localeMessages);
+    }
+
+    private void initStaticComponents() {
+        scriptHost = new JavaScriptHost();
+//        addComponent(scriptHost);
+
+        fileDownloader = new CubaFileDownloader();
+        rootLayout.addComponent(fileDownloader);
+    }
+
+    /**
+     * @return Current mode
+     */
+    public Mode getMode() {
+        return mode;
+    }
+
+    /**
+     * Creates root and enclosed layouts.
+     * <br>Can be overridden in descendant to create an app-specific root layout
+     *
+     * @return AppUI layout
+     */
+    protected VerticalLayout createLayout() {
+        final VerticalLayout layout = new VerticalLayout();
+
+        layout.setMargin(false);
+        layout.setSpacing(false);
+        layout.setSizeFull();
+
+        if (!webConfig.getUseLightHeader()) {
+            titleLayout = createTitleLayout();
+            layout.addComponent(titleLayout);
+        }
+
+        if (webConfig.getUseLightHeader())
+            layout.addStyleName("cuba-app-light-header");
+
+        menuBarLayout = createMenuBarLayout();
+
+        layout.addComponent(menuBarLayout);
+
+        emptyLayout = new HorizontalLayout();
+        emptyLayout.setMargin(false);
+        emptyLayout.setSpacing(false);
+        emptyLayout.setSizeFull();
+
+        layout.addComponent(emptyLayout);
+
+        middleLayout = new HorizontalLayout();
+
+        if (Mode.TABBED.equals(getMode())) {
+            middleLayout.addStyleName("cuba-app-work-area");
+        } else
+            middleLayout.addStyleName("cuba-app-work-area-single");
+
+        middleLayout.setSizeFull();
+
+        if (webConfig.getFoldersPaneEnabled()) {
+            foldersPane = createFoldersPane();
+
+            if (foldersPane != null) {
+                foldersSplit = new HorizontalSplitPanel();
+
+                if (webConfig.getUseLightHeader()) {
+//                foldersSplit.setShowHookButton(true);
+                    foldersSplit.setImmediate(true);
+                    foldersPane.setVisible(true);
+                    foldersSplit.setSplitPosition(webConfig.getFoldersPaneDefaultWidth(), Unit.PIXELS);
+                }
+
+                foldersSplit.setSplitPosition(0, Unit.PIXELS);
+
+                if (!webConfig.getUseLightHeader())
+                    foldersSplit.setLocked(true);
+
+                foldersSplit.addComponent(foldersPane);
+
+                middleLayout.addComponent(foldersSplit);
+                middleLayout.setExpandRatio(foldersSplit, 1);
+
+                foldersPane.init(foldersSplit);
+            }
+        }
+
+        layout.addComponent(middleLayout);
+        layout.setExpandRatio(middleLayout, 1);
+
+        return layout;
+    }
+
+    /**
+     * Creates folders pane.
+     * <br>Can be overridden in descendant to create an app-specific folders pane.
+     * <br>If this method returns null, no folders functionality is available for application.
+     * @return FoldersPane container
+     */
+    @Nullable
+    protected FoldersPane createFoldersPane() {
+        return new FoldersPane(menuBar, this);
+    }
+
+    @Override
+    public String getTitle() {
+        return getAppCaption();
+    }
+
+    /**
+     * Can be overridden in descendant to create an app-specific caption
+     * @return Application caption
+     */
+    protected String getAppCaption() {
+        return messages.getMessage(getMessagesPack(), "application.caption");
+    }
+
+    /**
+     * Enclosed Tabsheet
+     *
+     * @return the tabsheet in TABBED mode, null in SINGLE mode
+     */
+    public TabSheet getTabSheet() {
+        return tabSheet;
+    }
+
+    public void setTabSheet(@Nullable TabSheet tabSheet) {
+        this.tabSheet = tabSheet;
+    }
+
+    public MenuBar getMenuBar() {
+        return menuBar;
+    }
+
+    /**
+     * See {@link #rootLayout}
+     * @return Very root layout of the window
+     */
+    public VerticalLayout getRootLayout() {
+        return rootLayout;
+    }
+
+    /**
+     * See {@link #titleLayout}
+     * @return Optional title layout
+     */
+    @Nullable
+    public Layout getTitleLayout() {
+        return titleLayout;
+    }
+
+    /**
+     * See {@link #menuBarLayout}
+     * @return Application MenuBar
+     */
+    public HorizontalLayout getMenuBarLayout() {
+        return menuBarLayout;
+    }
+
+    /**
+     * See {@link #emptyLayout}
+     * @return Layout bellow menu bar
+     */
+    public HorizontalLayout getEmptyLayout() {
+        return emptyLayout;
+    }
+
+    /**
+     * See {@link #mainLayout}
+     * @return Main Application layout
+     */
+    public VerticalLayout getMainLayout() {
+        return mainLayout;
+    }
+
+    @Nullable
+    public FoldersPane getFoldersPane() {
+        return foldersPane;
+    }
+
+    /**
+     * Native client script invoker
+     * @return JavaScriptHost - specific client side bridge
+     */
+    public JavaScriptHost getScriptHost() {
+        return scriptHost;
+    }
+
+    public CubaFileDownloader getFileDownloader() {
+        return fileDownloader;
+    }
+
+    /**
+     * Can be overridden in descendant to init an app-specific layout
+     */
+    protected void initLayout() {
+    }
+
+    private void genericStartupLayout() {
+        if (mainLayout != null) {
+            if (foldersPane != null) {
+                foldersSplit.removeComponent(mainLayout);
+            } else {
+                middleLayout.removeComponent(mainLayout);
+            }
+            mainLayout = null;
+        }
+        mainLayout = new VerticalLayout();
+        mainLayout.setSizeFull();
+        if (foldersPane != null) {
+            foldersSplit.addComponent(mainLayout);
+        } else {
+            middleLayout.addComponent(mainLayout);
+            middleLayout.setExpandRatio(mainLayout, 1);
+        }
+    }
+
+    /* Draw startup screen layout */
+    protected void initStartupLayout() {
+        genericStartupLayout();
+        mainLayout.setMargin(false);
+        mainLayout.setSpacing(false);
+    }
+
+    /*  */
+    protected void unInitStartupLayout() {
+        genericStartupLayout();
+        mainLayout.setMargin(new MarginInfo(true, false, false, false));
+        mainLayout.setSpacing(true);
+    }
+
+    /**
+     * Can be overridden in descendant to init an app-specific layout
+     */
+    protected void postInitLayout() {
+        String themeName = AppContext.getProperty("cuba.web.theme");
+//        if (themeName == null) themeName = AppUI.THEME_NAME;
+//        themeName = userSettingsTools.loadAppWindowTheme() == null ? themeName : userSettingsTools.loadAppWindowTheme();
+//        if (!StringUtils.equals(themeName, getTheme())) {
+//            setTheme(themeName);
+//            // set cookie
+//            AppUI.getInstance().setUserAppTheme(themeName);
+//        }
+    }
+
+    /**
+     * Can be overridden in descendant to create an app-specific menu bar layout
+     *
+     * @return MenuBar layout
+     */
+    protected HorizontalLayout createMenuBarLayout() {
+        HorizontalLayout layout = new HorizontalLayout();
+        layout.setSpacing(false);
+        layout.setMargin(false);
+        layout.setStyleName("cuba-app-menubar");
+        layout.setWidth(100, Unit.PERCENTAGE);
+        if (webConfig.getUseLightHeader()){
+            layout.addStyleName("cuba-app-light-header");
+            layout.setHeight(40, Unit.PIXELS);
+        } else {
+            layout.setHeight(28, Unit.PIXELS);
+        }
+
+        if (webConfig.getUseLightHeader()) {
+            Image appIcon = getLogoImage();
+            if (appIcon != null) {
+                appIcon.setStyleName("cuba-app-icon");
+                layout.addComponent(appIcon);
+                layout.setComponentAlignment(appIcon, Alignment.MIDDLE_LEFT);
+            }
+        }
+
+        menuBar = createMenuBar();
+        layout.addComponent(menuBar);
+        placeMenuBar(layout);
+
+        if (AppBeans.get(Configuration.class).getConfig(FtsConfig.class).getEnabled()) {
+            HorizontalLayout searchLayout = new HorizontalLayout();
+            searchLayout.setMargin(new MarginInfo(false, true, false, true));
+
+            final TextField searchField = new TextField();
+            searchField.setWidth(120, Unit.PIXELS);
+            searchField.setId("ftsField." + (int) (Math.random() * 1000000));
+            searchField.addShortcutListener(new ShortcutListener("fts", com.vaadin.event.ShortcutAction.KeyCode.ENTER, null) {
+                @Override
+                public void handleAction(Object sender, Object target) {
+                    openSearchWindow(searchField);
+                }
+            });
+
+            Button searchBtn = new Button();
+            searchBtn.setStyleName(BaseTheme.BUTTON_LINK);
+            searchBtn.setIcon(new VersionedThemeResource("select/img/fts-btn.png"));
+            searchBtn.addClickListener(
+                    new Button.ClickListener() {
+                        @Override
+                        public void buttonClick(Button.ClickEvent event) {
+                            openSearchWindow(searchField);
+                        }
+                    }
+            );
+
+            searchLayout.addComponent(searchField);
+            searchLayout.addComponent(searchBtn);
+
+            layout.addComponent(searchLayout);
+            layout.setComponentAlignment(searchLayout, Alignment.MIDDLE_RIGHT);
+        }
+
+        if (webConfig.getUseLightHeader()){
+            addUserIndicator(layout);
+
+            addNewWindowButton(layout);
+
+            addLogoutButton(layout);
+        }
+
+        return layout;
+    }
+
+    protected void openSearchWindow(TextField searchField) {
+        String searchTerm = searchField.getValue();
+        if (StringUtils.isBlank(searchTerm))
+            return;
+
+        Map<String, Object> params = new HashMap<>();
+        params.put("searchTerm", searchTerm);
+
+        WindowInfo windowInfo = AppBeans.get(WindowConfig.class).getWindowInfo("fts$Search");
+        App.getInstance().getWindowManager().openWindow(
+                windowInfo,
+                WindowManager.OpenType.NEW_TAB,
+                params
+        );
+    }
+
+    protected void placeMenuBar(HorizontalLayout layout) {
+        layout.setComponentAlignment(menuBar, Alignment.MIDDLE_LEFT);
+        layout.setExpandRatio(menuBar, 1);
+    }
+
+    /**
+     * Can be overridden in descendant to create an app-specific menu bar
+     *
+     * @return MenuBar
+     */
+    protected com.haulmont.cuba.web.toolkit.ui.MenuBar createMenuBar() {
+        menuBar = new com.haulmont.cuba.web.toolkit.ui.MenuBar();
+        menuBar.setWidth("100%");
+        menuBar.setMoreMenuItem(null);
+        menuBar.getMoreMenuItem().setIcon(new VersionedThemeResource("icons/more-item.png"));
+
+        if (globalConfig.getTestMode()) {
+//            AppUI.getInstance().getWindowManager().setDebugId(menuBar, "appMenu");
+        }
+
+        final UserSession session = connection.getSession();
+        final MenuConfig menuConfig = AppBeans.get(MenuConfig.class);
+        List<MenuItem> rootItems = menuConfig.getRootItems();
+        for (MenuItem menuItem : rootItems) {
+            if (menuItem.isPermitted(session)) {
+                createMenuBarItem(menuBar, menuItem);
+            }
+        }
+        removeExtraSeparators(menuBar);
+
+        return menuBar;
+    }
+
+    private void removeExtraSeparators(MenuBar menuBar) {
+        for (MenuBar.MenuItem item : new ArrayList<>(menuBar.getItems())) {
+            removeExtraSeparators(item);
+            if (isMenuItemEmpty(item))
+                menuBar.removeItem(item);
+        }
+    }
+
+    private void removeExtraSeparators(MenuBar.MenuItem item) {
+        if (!item.hasChildren())
+            return;
+
+        boolean done;
+        do {
+            done = true;
+            if (item.hasChildren()) {
+                List<MenuBar.MenuItem> children = new ArrayList<>(item.getChildren());
+                for (int i = 0; i < children.size(); i++) {
+                    MenuBar.MenuItem child = children.get(i);
+                    removeExtraSeparators(child);
+                    if (isMenuItemEmpty(child) && (i == 0 || i == children.size() - 1 || isMenuItemEmpty(children.get(i + 1)))) {
+                        item.removeChild(child);
+                        done = false;
+                    }
+                }
+            }
+        } while (!done);
+    }
+
+    /*
+     * Can be overriding by client application to change title caption
+     */
+    protected String getLogoLabelCaption() {
+        return messages.getMessage(getMessagesPack(), "application.logoLabel");
+    }
+
+    /**
+     * Can be overridden in descendant to create an app-specific title layout
+     *
+     * @return Title layout
+     */
+    protected Layout createTitleLayout() {
+        HorizontalLayout titleLayout = new HorizontalLayout();
+        titleLayout.setStyleName("cuba-app-titlebar");
+
+        titleLayout.setWidth(100, Unit.PERCENTAGE);
+        titleLayout.setHeight(41, Unit.PIXELS);
+
+        titleLayout.setMargin(new MarginInfo(false, true, false, true));
+        titleLayout.setSpacing(true);
+
+        Image logoImage = getLogoImage();
+        if (logoImage != null) {
+            titleLayout.addComponent(logoImage);
+            titleLayout.setComponentAlignment(logoImage, Alignment.MIDDLE_LEFT);
+        }
+
+        Label logoLabel = new Label(getLogoLabelCaption());
+        logoLabel.setStyleName("cuba-app-appname-label");
+
+        titleLayout.addComponent(logoLabel);
+        titleLayout.setExpandRatio(logoLabel, 1);
+        titleLayout.setComponentAlignment(logoLabel, Alignment.MIDDLE_LEFT);
+
+        addUserLabel(titleLayout);
+
+        addUserIndicator(titleLayout);
+
+        addLogoutButton(titleLayout);
+
+        addNewWindowButton(titleLayout);
+
+        return titleLayout;
+    }
+
+    protected void addUserLabel(HorizontalLayout layout) {
+        Label userLabel = new Label(messages.getMessage(getMessagesPack(), "loggedInLabel"));
+        userLabel.setStyleName("cuba-user-select-label");
+        userLabel.setSizeUndefined();
+
+        layout.addComponent(userLabel);
+        layout.setComponentAlignment(userLabel, Alignment.MIDDLE_RIGHT);
+    }
+
+    protected void addNewWindowButton(HorizontalLayout layout) {
+        Button newWindowBtn = createNewWindowButton();
+
+        layout.addComponent(newWindowBtn);
+        layout.setComponentAlignment(newWindowBtn, Alignment.MIDDLE_RIGHT);
+    }
+
+    protected void addLogoutButton(HorizontalLayout layout) {
+        Button logoutBtn = createLogoutButton();
+
+        layout.addComponent(logoutBtn);
+        layout.setComponentAlignment(logoutBtn, Alignment.MIDDLE_RIGHT);
+    }
+
+    @Nullable
+    protected Image getLogoImage() {
+        String logoImagePath = messages.getMainMessage("application.logoImage");
+        if ("application.logoImage".equals(logoImagePath))
+            return null;
+
+        return new Image(null, new VersionedThemeResource(logoImagePath));
+    }
+
+    private void assignShortcut(MenuBar.MenuItem menuItem, MenuItem item) {
+        if (item.getShortcut() != null) {
+            MenuShortcutAction shortcut = new MenuShortcutAction(menuItem, "shortcut_" + item.getId(), item.getShortcut());
+            this.addAction(shortcut);
+//            menuBar.setShortcut(menuItem, item.getShortcut());
+        }
+    }
+
+    private boolean isMenuItemEmpty(MenuBar.MenuItem menuItem) {
+        return !menuItem.hasChildren() && menuItem.getCommand() == null;
+    }
+
+    private void createMenuBarItem(MenuBar menuBar, MenuItem item) {
+        if (!connection.isConnected()) return;
+
+        final UserSession session = connection.getSession();
+        if (item.isPermitted(session)) {
+            MenuBar.MenuItem menuItem = menuBar.addItem(MenuConfig.getMenuItemCaption(item.getId()), createMenuBarCommand(item));
+            assignShortcut(menuItem, item);
+            createSubMenu(menuItem, item, session);
+            assignDebugIds(menuItem, item);
+            if (isMenuItemEmpty(menuItem)) {
+                menuBar.removeItem(menuItem);
+            }
+        }
+    }
+
+    protected void addUserIndicator(HorizontalLayout parentLayout) {
+        UserSession session = App.getInstance().getConnection().getSession();
+        if (session == null)
+            throw new RuntimeException("No user session found");
+
+        List<UserSubstitution> substitutions = getUserSubstitutions(session);
+
+        if (substitutions.isEmpty()) {
+            Label userNameLabel = new Label(getSubstitutedUserCaption(session.getUser()));
+            userNameLabel.setStyleName("cuba-user-select-label");
+            userNameLabel.setSizeUndefined();
+            parentLayout.addComponent(userNameLabel);
+            parentLayout.setComponentAlignment(userNameLabel, Alignment.MIDDLE_RIGHT);
+        } else {
+            if (webConfig.getUseLightHeader()) {
+                substUserSelect = new ComboBox();
+                substUserSelect.setWidth("200px");
+            } else
+                substUserSelect = new NativeSelect();
+
+            substUserSelect.setNullSelectionAllowed(false);
+            substUserSelect.setImmediate(true);
+            substUserSelect.setStyleName("cuba-user-select-combobox");
+            substUserSelect.addItem(session.getUser());
+            substUserSelect.setItemCaption(session.getUser(), getSubstitutedUserCaption(session.getUser()));
+
+            for (UserSubstitution substitution : substitutions) {
+                User substitutedUser = substitution.getSubstitutedUser();
+                substUserSelect.addItem(substitutedUser);
+                substUserSelect.setItemCaption(substitutedUser, getSubstitutedUserCaption(substitutedUser));
+            }
+
+            substUserSelect.select(session.getSubstitutedUser() == null ? session.getUser() : session.getSubstitutedUser());
+            substUserSelect.addValueChangeListener(new SubstitutedUserChangeListener(substUserSelect));
+
+            parentLayout.addComponent(substUserSelect);
+            parentLayout.setComponentAlignment(substUserSelect, Alignment.MIDDLE_RIGHT);
+        }
+    }
+
+    protected List<UserSubstitution> getUserSubstitutions(UserSession userSession) {
+        LoadContext ctx = new LoadContext(UserSubstitution.class);
+        LoadContext.Query query = ctx.setQueryString("select us from sec$UserSubstitution us " +
+                "where us.user.id = :userId and (us.endDate is null or us.endDate >= :currentDate) " +
+                "and (us.startDate is null or us.startDate <= :currentDate) " +
+                "and (us.substitutedUser.active = true or us.substitutedUser.active is null) order by us.substitutedUser.name");
+        query.addParameter("userId", userSession.getUser().getId());
+        query.addParameter("currentDate", AppBeans.get(TimeSource.class).currentTimestamp());
+        ctx.setView("app");
+        return AppBeans.get(DataService.class).loadList(ctx);
+    }
+
+    protected String getSubstitutedUserCaption(User user) {
+        return InstanceUtils.getInstanceName(user);
+    }
+
+    private Button createLogoutButton() {
+        String buttonTitle = "";
+        if (!webConfig.getUseLightHeader())
+            buttonTitle = messages.getMessage(getMessagesPack(), "logoutBtn");
+
+        Button logoutBtn = new Button(buttonTitle, new LogoutBtnClickListener());
+
+        logoutBtn.setDescription(messages.getMessage(getMessagesPack(), "logoutBtnDescription"));
+        logoutBtn.setStyleName("cuba-buttons-white-border");
+
+        if (webConfig.getUseLightHeader())
+            logoutBtn.addStyleName("nocaption");
+
+        logoutBtn.setIcon(new VersionedThemeResource("app/images/exit.png"));
+//        vaadin7 Debug ids disabled
+//        AppUI.getInstance().getWindowManager().setDebugId(logoutBtn, "logoutBtn");
+        return logoutBtn;
+    }
+
+    private Button createNewWindowButton() {
+        String buttonTitle = "";
+        if (!webConfig.getUseLightHeader())
+            buttonTitle = messages.getMessage(getMessagesPack(), "newWindowBtn");
+
+        Button newWindowBtn = new Button(buttonTitle);
+
+        URL pageUrl = null;
+        try {
+            pageUrl = Page.getCurrent().getLocation().toURL();
+        } catch (MalformedURLException ignored) {
+            log.warn("Couldn't get URL of current Page");
+        }
+
+        if (pageUrl != null) {
+            ExternalResource currentPage = new ExternalResource(pageUrl);
+            final BrowserWindowOpener opener = new BrowserWindowOpener(currentPage);
+            opener.setWindowName("_blank");
+
+            opener.extend(newWindowBtn);
+        } else
+            newWindowBtn.setVisible(false);
+
+        newWindowBtn.setDescription(messages.getMessage(getMessagesPack(), "newWindowBtnDescription"));
+        newWindowBtn.setStyleName("cuba-buttons-white-border");
+
+        if (webConfig.getUseLightHeader())
+            newWindowBtn.addStyleName("nocaption");
+
+        newWindowBtn.setIcon(new VersionedThemeResource("app/images/new-window.png"));
+        return newWindowBtn;
+    }
+
+    private void createSubMenu(MenuBar.MenuItem vItem, MenuItem item, UserSession session) {
+        if (item.isPermitted(session) && !item.getChildren().isEmpty()) {
+            for (MenuItem child : item.getChildren()) {
+                if (child.getChildren().isEmpty()) {
+                    if (child.isPermitted(session)) {
+                        MenuBar.MenuItem menuItem = (child.isSeparator()) ? vItem.addSeparator() : vItem.addItem(MenuConfig.getMenuItemCaption(child.getId()), createMenuBarCommand(child));
+                        assignShortcut(menuItem, child);
+                        assignDebugIds(menuItem, child);
+                    }
+                } else {
+                    if (child.isPermitted(session)) {
+                        MenuBar.MenuItem menuItem = vItem.addItem(MenuConfig.getMenuItemCaption(child.getId()), null);
+                        assignShortcut(menuItem, child);
+                        createSubMenu(menuItem, child, session);
+                        assignDebugIds(menuItem, child);
+                        if (isMenuItemEmpty(menuItem)) {
+                            vItem.removeChild(menuItem);
+                        }
+                    }
+                }
+            }
+        }
+    }
+
+    private void assignDebugIds(MenuBar.MenuItem menuItem, MenuItem conf) {
+        if (menuBar.getId() != null && !conf.isSeparator()) {
+//            vaadin7
+//            menuBar.setId(menuItem, menuBar.getDebugId() + ":" + conf.getId());
+        }
+    }
+
+    private MenuBar.Command createMenuBarCommand(final MenuItem item) {
+        final WindowInfo windowInfo;
+        final WindowConfig windowConfig = AppBeans.get(WindowConfig.class);
+        try {
+            windowInfo = windowConfig.getWindowInfo(item.getId());
+        } catch (NoSuchScreenException e) {
+            return null;
+        }
+        final MenuCommand command = new MenuCommand(App.getInstance().getWindowManager(), item, windowInfo);
+        return new com.vaadin.ui.MenuBar.Command() {
+
+            @Override
+            public void menuSelected(com.vaadin.ui.MenuBar.MenuItem selectedItem) {
+                command.execute();
+            }
+        };
+    }
+    @Override
+    public void userSubstituted(Connection connection) {
+        menuBarLayout.replaceComponent(menuBar, createMenuBar());
+        placeMenuBar(menuBarLayout);
+
+        if (webConfig.getFoldersPaneEnabled() && foldersPane != null) {
+            foldersPane.savePosition();
+            FoldersPane oldFoldersPane = foldersPane;
+            foldersPane = createFoldersPane();
+            if (foldersPane != null) {
+                foldersPane.init(foldersSplit);
+            }
+            foldersSplit.replaceComponent(oldFoldersPane, foldersPane);
+        }
+        substUserSelect.select(connection.getSession().getCurrentOrSubstitutedUser());
+    }
+
+    protected String getMessagesPack() {
+        return AppConfig.getMessagesPack();
+    }
+
+    @Override
+    public void changeVariables(Object source, Map<String, Object> variables) {
+        super.changeVariables(source, variables);
+        final Object target = variables.get("notificationHidden");
+        if (target != null) {
+            com.vaadin.ui.Component component = (com.vaadin.ui.Component) target;
+            component.setParent(null);
+        }
+    }
+
+    private void revertToCurrentUser() {
+        UserSession us = App.getInstance().getConnection().getSession();
+        if (us == null)
+            throw new RuntimeException("No user session found");
+
+        substUserSelect.select(us.getCurrentOrSubstitutedUser());
+    }
+
+    protected class SubstitutedUserChangeListener implements Property.ValueChangeListener {
+
+        private final AbstractSelect substUserSelect;
+
+        public SubstitutedUserChangeListener(AbstractSelect substUserSelect) {
+            this.substUserSelect = substUserSelect;
+        }
+
+        @Override
+        public void valueChange(Property.ValueChangeEvent event) {
+            User newUser = (User) event.getProperty().getValue();
+            UserSession userSession = App.getInstance().getConnection().getSession();
+            if (userSession == null)
+                throw new RuntimeException("No user session found");
+
+            User oldUser = userSession.getSubstitutedUser() == null ? userSession.getUser() : userSession.getSubstitutedUser();
+
+            if (!oldUser.equals(newUser)) {
+                String name = StringUtils.isBlank(newUser.getName()) ? newUser.getLogin() : newUser.getName();
+                App.getInstance().getWindowManager().showOptionDialog(
+                        messages.getMessage(getMessagesPack(), "substUserSelectDialog.title"),
+                        messages.formatMessage(getMessagesPack(), "substUserSelectDialog.msg", name),
+                        IFrame.MessageType.WARNING,
+                        new Action[]{new ChangeSubstUserAction((User) substUserSelect.getValue()) {
+                            @Override
+                            public void doRevert() {
+                                super.doRevert();
+                                revertToCurrentUser();
+                            }
+                        }, new DoNotChangeSubstUserAction() {
+                            @Override
+                            public void actionPerform(com.haulmont.cuba.gui.components.Component component) {
+                                super.actionPerform(component);
+                                revertToCurrentUser();
+                            }
+                        }}
+                );
+            }
+        }
+    }
+
+    public static class AppTabSheet extends CubaTabSheet implements com.vaadin.event.Action.Handler {
+
+        private static final long serialVersionUID = 623307791240239175L;
+
+        private Map<Component, TabCloseHandler> closeHandlers = null;
+
+        private com.vaadin.event.Action closeAllTabs;
+
+        private com.vaadin.event.Action closeOtherTabs;
+
+        private com.vaadin.event.Action closeCurrentTab;
+
+        private com.vaadin.event.Action showInfo;
+
+        public AppTabSheet() {
+            setCloseHandler(new CloseHandler() {
+                @Override
+                public void onTabClose(TabSheet tabsheet, Component tabContent) {
+                    if (closeHandlers != null) {
+                        TabCloseHandler closeHandler = closeHandlers.get(tabContent);
+                        if (closeHandler != null) {
+                            closeHandler.onClose(AppTabSheet.this, tabContent);
+                        }
+                    }
+                }
+            });
+
+            addActionHandler(this);
+
+            Messages messages = AppBeans.get(Messages.class);
+            closeAllTabs = new com.vaadin.event.Action(messages.getMainMessage("actions.closeAllTabs"));
+            closeOtherTabs = new com.vaadin.event.Action(messages.getMainMessage("actions.closeOtherTabs"));
+            closeCurrentTab = new com.vaadin.event.Action(messages.getMainMessage("actions.closeCurrentTab"));
+            showInfo = new com.vaadin.event.Action(messages.getMainMessage("actions.showInfo"));
+        }
+
+        @Override
+        public void removeComponent(Component c) {
+            super.removeComponent(c);
+            if (c != null && closeHandlers != null) {
+                closeHandlers.remove(c);
+                if (closeHandlers.isEmpty()) {
+                    closeHandlers = null;
+                }
+            }
+        }
+
+        public void setTabCloseHandler(Component tabContent, TabCloseHandler closeHandler) {
+            if (closeHandlers == null) {
+                closeHandlers = new LinkedHashMap<>();
+            }
+            closeHandlers.put(tabContent, closeHandler);
+        }
+
+         public com.haulmont.cuba.gui.components.Window.Editor findEditor(Layout layout) {
+             for (Object component : layout) {
+                 if (component instanceof WindowBreadCrumbs) {
+                     WindowBreadCrumbs breadCrumbs = (WindowBreadCrumbs) component;
+                     if (breadCrumbs.getCurrentWindow() instanceof Window.Editor)
+                         return (Window.Editor) breadCrumbs.getCurrentWindow();
+                 }
+             }
+            return null;
+        }
+
+        @Override
+        public com.vaadin.event.Action[] getActions(Object target, Object sender) {
+            if (target != null) {
+                UserSession userSession = AppBeans.get(UserSessionSource.class).getUserSession();
+                if (userSession.isSpecificPermitted(ShowInfoAction.ACTION_PERMISSION) &&
+                        findEditor((Layout) target) != null ) {
+                    return new com.vaadin.event.Action[]{
+                            closeCurrentTab, closeOtherTabs, closeAllTabs, showInfo
+                    };
+                }
+            } else {
+                return new com.vaadin.event.Action[]{
+                        closeCurrentTab, closeOtherTabs, closeAllTabs, showInfo
+                };
+            }
+            return new com.vaadin.event.Action[]{
+                    closeCurrentTab, closeOtherTabs, closeAllTabs
+            };
+        }
+
+        @Override
+        public void handleAction(com.vaadin.event.Action action, Object sender, Object target) {
+            if (action.equals(closeCurrentTab)) {
+                closeTab((com.vaadin.ui.Component) target);
+            } else if (action.equals(closeOtherTabs)) {
+                closeOtherTabs((com.vaadin.ui.Component) target);
+            } else if (action.equals(closeAllTabs)) {
+                closeAllTabs();
+            } else if (action.equals(showInfo)) {
+                showInfo(target);
+            }
+        }
+
+        public void closeAllTabs() {
+            Set<Component> tabs = new HashSet<>(this.tabs.keySet());
+            for (final Component tab : tabs) {
+                closeTab(tab);
+            }
+        }
+
+        public void closeOtherTabs(Component currentTab) {
+            Set<Component> tabs = new HashSet<>(this.tabs.keySet());
+            for (final Component tab : tabs) {
+                if (tab.equals(currentTab)) continue;
+                closeTab(tab);
+            }
+        }
+
+        public void showInfo(Object target) {
+            com.haulmont.cuba.gui.components.Window.Editor editor = findEditor((Layout) target);
+            Entity entity = editor.getItem();
+            MetaClass metaClass = AppBeans.get(Metadata.class).getSession().getClass(entity.getClass());
+            new ShowInfoAction().showInfo(entity, metaClass, editor);
+        }
+
+        public interface TabCloseHandler {
+            void onClose(TabSheet tabSheet, Component tabContent);
+        }
+    }
+
+    private class LogoutBtnClickListener implements Button.ClickListener {
+
+        private static final long serialVersionUID = 4885156177472913997L;
+
+        @Override
+        public void buttonClick(Button.ClickEvent event) {
+            if (foldersPane != null) {
+                foldersPane.savePosition();
+            }
+            final App app = App.getInstance();
+            app.cleanupBackgroundTasks();
+//            vaadin7
+//            app.getTimers().stopAll();
+            app.reinitializeAppearanceProperties();
+            app.getWindowManager().checkModificationsAndCloseAll(
+                    new Runnable() {
+                        @Override
+                        public void run() {
+                            App.getInstance().getWindowManager().reset();
+                            String redirectionUrl = connection.logout();
+//                            vaadin7
+//                            open(new ExternalResource(AppUI.getInstance().getURL() + redirectionUrl));
+                        }
+                    },
+                    null
+            );
+        }
+    }
 }