--- conflicted
+++ resolved
@@ -1,352 +1,349 @@
-/*
- * Copyright (c) 2011 Haulmont Technology Ltd. All Rights Reserved.
- * Haulmont Technology proprietary and confidential.
- * Use is subject to license terms.
- */
-package com.haulmont.cuba.web;
-
-import com.haulmont.cuba.core.config.Config;
-import com.haulmont.cuba.core.config.Property;
-import com.haulmont.cuba.core.config.Source;
-import com.haulmont.cuba.core.config.SourceType;
-import com.haulmont.cuba.core.config.defaults.*;
-import com.haulmont.cuba.core.config.type.Factory;
-import com.haulmont.cuba.core.config.type.StringListTypeFactory;
-
-import java.util.List;
-
-/**
- * Web Client configuration parameters interface.
- *
- * @author krivopustov
- * @version $Id$
- */
-@Source(type = SourceType.APP)
-public interface WebConfig extends Config {
-
-    /**
-     * @return Whether to use local invocations instead of HTTPInvoker. Makes sense for improving performance,
-     * if the WEB and CORE applications started on the same JVM (same Tomcat instance).
-     */
-    @Property("cuba.useLocalServiceInvocation")
-    @DefaultBoolean(true)
-    boolean getUseLocalServiceInvocation();
-
-    /**
-     * @return Password used by LoginService.loginTrusted() method.
-     * Trusted client may login without providing a user password. This is used by ActiveDirectory integration.
-     *
-     * <p>Must be equal to password set for the same property on the CORE.</p>
-     */
-    @Property("cuba.trustedClientPassword")
-    @DefaultString("")
-    String getTrustedClientPassword();
-
-    /**
-     * @return Default user login to set in the login dialog.
-     */
-    @Property("cuba.web.loginDialogDefaultUser")
-    String getLoginDialogDefaultUser();
-
-    /**
-     * @return Default user password to set in the login dialog.
-     */
-    @Property("cuba.web.loginDialogDefaultPassword")
-    String getLoginDialogDefaultPassword();
-
-    /**
-     * @return HTTP session expiration timeout in seconds.<br/>
-     * Should be equals or less than middleware user session timeout <code>cuba.userSessionExpirationTimeoutSec</code>
-     */
-    @Property("cuba.httpSessionExpirationTimeoutSec")
-    @DefaultInt(1800)
-    int getHttpSessionExpirationTimeoutSec();
-
-    /**
-     * @return Whether to use the ActiveDirectory authentication
-     */
-    @Property("cuba.web.useActiveDirectory")
-    @DefaultBoolean(false)
-    boolean getUseActiveDirectory();
-
-    @Property("cuba.web.activeDirectoryDebug")
-    @DefaultBoolean(false)
-    boolean getActiveDirectoryDebug();
-
-    /**
-     * @return ActiveDirectory domains configuration info
-     */
-    @Property("cuba.web.activeDirectoryDomains")
-    String getActiveDirectoryDomains();
-
-    /**
-     * @return Short/User-friendly domain aliases for login window form
-     */
-    @Property("cuba.web.activeDirectoryAliases")
-    String getActiveDirectoryAliases();
-
-    /**
-     * @return ActiveDirectory authentification provider
-     */
-    @Property("cuba.web.activeDirectoryAuthClass")
-    @DefaultString("com.haulmont.cuba.web.sys.auth.KerberosAuthProvider")
-    String getActiveDirectoryAuthClass();
-
-    /**
-     * @return Kerberos domain and realms config (krb5.ini)
-     */
-    @Property("cuba.web.kerberosConf")
-    String getKerberosConf();
-
-    /**
-     * @return Kerberos login module config (jaas.conf)
-     */
-    @Property("cuba.web.kerberosJaasConf")
-    String getKerberosJaasConf();
-
-    /**
-     * @return Kerberos single-sign-on module in JaasConf
-     */
-    @Property("cuba.web.kerberosLoginModule")
-    String getKerberosLoginModule();
-
-    /**
-     * @return Kerberos auth module in JaasConf
-     */
-    @Property("cuba.web.kerberosAuthModule")
-    String getKerberosAuthModule();
-
-    /**
-     *  @return Comma-separated list of URLs for CubaHttpFilter to bypass.
-     */
-    @Property("cuba.web.cubaHttpFilterBypassUrls")
-    @Default("/ws/")
-    String getCubaHttpFilterBypassUrls();
-
-    /**
-     * @return Default main window mode.
-     * Takes place until the user did not change its own preference through user settings.
-     */
-    @Property("cuba.web.appWindowMode")
-    @Default("TABBED")
-    String getAppWindowMode();
-
-    /**
-     * @return Maximum number of open tabs. 0 for unlimited.
-     */
-    @Property("cuba.web.maxTabCount")
-    @DefaultInt(0)
-    int getMaxTabCount();
-
-    /**
-     * @return Whether to use native HTML buttons
-     */
-    @Property("cuba.web.useNativeButtons")
-    @DefaultBoolean(false)
-    boolean getUseNativeButtons();
-
-    /**
-     * @return If true and if IE browser is used, we suggest to install Chrome frame IE plugin.
-     */
-    @Property("cuba.web.useChromeFramePlugin")
-    @DefaultBoolean(false)
-    boolean getUseChromeFramePlugin();
-
-    /**
-     * @return Request execution time in seconds, after which a message log will be logged.
-     */
-    @Property("cuba.web.logLongRequestsThresholdSec")
-    @DefaultInt(5)
-    int getLogLongRequestsThresholdSec();
-
-    /**
-     * @return Whether to enable the Folders Pane functionality.
-     */
-    @Property("cuba.web.foldersPaneEnabled")
-    @DefaultBoolean(true)
-    boolean getFoldersPaneEnabled();
-
-    /**
-     * @return AppFolders refresh period in seconds.
-     */
-    @Property("cuba.web.appFoldersRefreshPeriodSec")
-    @DefaultInt(180)
-    int getAppFoldersRefreshPeriodSec();
-
-    /**
-     * @return Whether to use icons for folders.
-     */
-    @Property("cuba.web.showFolderIcons")
-    @DefaultBoolean(false)
-    boolean getShowFolderIcons();
-
-    /**
-     * @return Whether to show {@link com.haulmont.cuba.web.app.folders.FoldersPane} on first login.
-     */
-    @Property("cuba.web.foldersPaneVisibleByDefault")
-    @DefaultBoolean(false)
-    boolean getFoldersPaneVisibleByDefault();
-
-    /**
-     * @return Default {@link com.haulmont.cuba.web.app.folders.FoldersPane} width.
-     */
-    @Property("cuba.web.foldersPaneDefaultWidth")
-    @DefaultInt(200)
-    int getFoldersPaneDefaultWidth();
-
-    /**
-     * @return Maximum number of symbols in main tabs captions.
-     */
-    @Property("cuba.web.mainTabCaptionLength")
-    @DefaultInt(25)
-    int getMainTabCaptionLength();
-
-    /**
-     * @return Whether to use disabling and dimming of browser window on long requests.
-     */
-    @Property("cuba.web.useUiBlocking")
-    @DefaultBoolean(true)
-    boolean getUseUiBlocking();
-
-    /**
-     * @return Whether to handle back button click in browser on server-side.
-     */
-    @Property("cuba.web.allowHandleBrowserHistoryBack")
-    @DefaultBoolean(true)
-    boolean getAllowHandleBrowserHistoryBack();
-
-    /**
-     * @return Theme
-     */
-    @Default("havana")
-    @Property("cuba.web.theme")
-    String getAppWindowTheme();
-
-    /**
-     * @return Supported web themes
-     */
-    @Property("cuba.web.availableAppThemes")
-    @Factory(factory = StringListTypeFactory.class)
-    @Default("havana")
-    List<String> getAvailableAppThemes();
-
-    /**
-     * @return Whether to use lightweight header (app icon, menu, app settings in the same row)
-     */
-    @DefaultBoolean(true)
-    @Property("cuba.web.useLightHeader")
-    boolean getUseLightHeader();
-
-    /**
-     * @return Path to an image for use as wallpaper. Not used in the platform.
-     */
-    @Property("cuba.web.appWindowWallpaper")
-    @Default("default")
-    String getAppWindowWallpaper();
-
-    /**
-     * @return List of file extensions which should be shown in the browser instead of downloading as attachments.
-     */
-    @Property("cuba.web.viewFileExtensions")
-    @Factory(factory = StringListTypeFactory.class)
-    @Default("htm|html|jpg|png|jpeg|pdf")
-    List<String> getViewFileExtensions();
-
-    @Property("cuba.web.resourcesRoot")
-    String getResourcesRoot();
-
-    /**
-     * @return Whether to generate unique suffixes for Ids in testing mode
-     */
-    @Property("cuba.web.allowIdSuffix")
-    @DefaultBoolean(false)
-    boolean getAllowIdSuffix();
-
-    /**
-     * @return Whether to enable cancel sorting of table columns. If true, each third click on the column will cancel
-     * sorting instead of reversing it.
-     */
-    @Property("cuba.web.enableCancelTableSorting")
-    @DefaultBoolean(true)
-    boolean getEnableCancelTableSorting();
-
-    /**
-     * Supports automatic testing.
-     * @return a name of request parameter that marks a request from an automatic testing tool, for example jMeter.
-     */
-    @Property("cuba.web.testModeParamName")
-    @Default("jmeter")
-    String getTestModeParamName();
-
-    /**
-     * List of entity ids which can be restored by means of the restore screen.
-     * <p>Obsolete. Recommended way to specify this information is entity annotations
-     * in <code>*-metadata.xml</code></p>
-     * @return comma-separated list of entity ids
-     */
-    @Property("cuba.restoreScreenEntityIds")
-    @Deprecated
-    String getRestoreEntityId();
-
-    /**
-     * Support e-mail. All feedback mails will be sent on this address.
-     */
-    @Property("cuba.supportEmail")
-    @DefaultString("cubasupport@haulmont.com")
-    String getSupportEmail();
-
-    /**
-     * Timeout for check changes from browser <br/>
-     * Used by BackgroundWorker for timers
-     *
-     * @return Timeout in ms
-     */
-    @Property("cuba.backgroundWorker.uiCheckInterval")
-    @DefaultInteger(2000)
-    Integer getUiCheckInterval();
-
-    /**
-     * @return Maximum number of active background tasks
-     */
-    @Property("cuba.backgroundWorker.maxActiveTasksCount")
-    @DefaultInteger(100)
-    Integer getMaxActiveBackgroundTasksCount();
-
-    @Property("cuba.backgroundWorker.maxClientLatencySeconds")
-    @DefaultInt(60)
-    int getClientBackgroundTasksLatencySeconds();
-
-    /**
-     * @return System ID. Use for identification (support emails).
-     */
-    @Property("cuba.systemId")
-    @DefaultString("CUBA")
-    String getSystemID();
-
-    /**
-<<<<<<< HEAD
-=======
-     * @return Path to resource containing the release timestamp
-     */
-    @Property("cuba.web.resourcesTimestampPath")
-    @DefaultString("/com/haulmont/cuba/web/resources.timestamp")
-    String getResourcesTimestampPath();
-
-    /**
->>>>>>> 9cc97a36
-     * @return an action to force login.
-     * <p/> An action is represented by the last part of URL.
-     */
-    @Property("cuba.web.loginAction")
-    @DefaultString("login")
-    String getLoginAction();
-
-    /**
-     * @return list of URL actions to call {@link com.haulmont.cuba.web.sys.LinkHandler}
-     * <p/> An action is represented by the last part of URL.
-     */
-    @Property("cuba.web.linkHandlerActions")
-    @Factory(factory = StringListTypeFactory.class)
-    @Default("open|o")
-    List<String> getLinkHandlerActions();
-}
+/*
+ * Copyright (c) 2011 Haulmont Technology Ltd. All Rights Reserved.
+ * Haulmont Technology proprietary and confidential.
+ * Use is subject to license terms.
+ */
+package com.haulmont.cuba.web;
+
+import com.haulmont.cuba.core.config.Config;
+import com.haulmont.cuba.core.config.Property;
+import com.haulmont.cuba.core.config.Source;
+import com.haulmont.cuba.core.config.SourceType;
+import com.haulmont.cuba.core.config.defaults.*;
+import com.haulmont.cuba.core.config.type.Factory;
+import com.haulmont.cuba.core.config.type.StringListTypeFactory;
+
+import java.util.List;
+
+/**
+ * Web Client configuration parameters interface.
+ *
+ * @author krivopustov
+ * @version $Id$
+ */
+@Source(type = SourceType.APP)
+public interface WebConfig extends Config {
+
+    /**
+     * @return Whether to use local invocations instead of HTTPInvoker. Makes sense for improving performance,
+     * if the WEB and CORE applications started on the same JVM (same Tomcat instance).
+     */
+    @Property("cuba.useLocalServiceInvocation")
+    @DefaultBoolean(true)
+    boolean getUseLocalServiceInvocation();
+
+    /**
+     * @return Password used by LoginService.loginTrusted() method.
+     * Trusted client may login without providing a user password. This is used by ActiveDirectory integration.
+     *
+     * <p>Must be equal to password set for the same property on the CORE.</p>
+     */
+    @Property("cuba.trustedClientPassword")
+    @DefaultString("")
+    String getTrustedClientPassword();
+
+    /**
+     * @return Default user login to set in the login dialog.
+     */
+    @Property("cuba.web.loginDialogDefaultUser")
+    String getLoginDialogDefaultUser();
+
+    /**
+     * @return Default user password to set in the login dialog.
+     */
+    @Property("cuba.web.loginDialogDefaultPassword")
+    String getLoginDialogDefaultPassword();
+
+    /**
+     * @return HTTP session expiration timeout in seconds.<br/>
+     * Should be equals or less than middleware user session timeout <code>cuba.userSessionExpirationTimeoutSec</code>
+     */
+    @Property("cuba.httpSessionExpirationTimeoutSec")
+    @DefaultInt(1800)
+    int getHttpSessionExpirationTimeoutSec();
+
+    /**
+     * @return Whether to use the ActiveDirectory authentication
+     */
+    @Property("cuba.web.useActiveDirectory")
+    @DefaultBoolean(false)
+    boolean getUseActiveDirectory();
+
+    @Property("cuba.web.activeDirectoryDebug")
+    @DefaultBoolean(false)
+    boolean getActiveDirectoryDebug();
+
+    /**
+     * @return ActiveDirectory domains configuration info
+     */
+    @Property("cuba.web.activeDirectoryDomains")
+    String getActiveDirectoryDomains();
+
+    /**
+     * @return Short/User-friendly domain aliases for login window form
+     */
+    @Property("cuba.web.activeDirectoryAliases")
+    String getActiveDirectoryAliases();
+
+    /**
+     * @return ActiveDirectory authentification provider
+     */
+    @Property("cuba.web.activeDirectoryAuthClass")
+    @DefaultString("com.haulmont.cuba.web.sys.auth.KerberosAuthProvider")
+    String getActiveDirectoryAuthClass();
+
+    /**
+     * @return Kerberos domain and realms config (krb5.ini)
+     */
+    @Property("cuba.web.kerberosConf")
+    String getKerberosConf();
+
+    /**
+     * @return Kerberos login module config (jaas.conf)
+     */
+    @Property("cuba.web.kerberosJaasConf")
+    String getKerberosJaasConf();
+
+    /**
+     * @return Kerberos single-sign-on module in JaasConf
+     */
+    @Property("cuba.web.kerberosLoginModule")
+    String getKerberosLoginModule();
+
+    /**
+     * @return Kerberos auth module in JaasConf
+     */
+    @Property("cuba.web.kerberosAuthModule")
+    String getKerberosAuthModule();
+
+    /**
+     *  @return Comma-separated list of URLs for CubaHttpFilter to bypass.
+     */
+    @Property("cuba.web.cubaHttpFilterBypassUrls")
+    @Default("/ws/")
+    String getCubaHttpFilterBypassUrls();
+
+    /**
+     * @return Default main window mode.
+     * Takes place until the user did not change its own preference through user settings.
+     */
+    @Property("cuba.web.appWindowMode")
+    @Default("TABBED")
+    String getAppWindowMode();
+
+    /**
+     * @return Maximum number of open tabs. 0 for unlimited.
+     */
+    @Property("cuba.web.maxTabCount")
+    @DefaultInt(0)
+    int getMaxTabCount();
+
+    /**
+     * @return Whether to use native HTML buttons
+     */
+    @Property("cuba.web.useNativeButtons")
+    @DefaultBoolean(false)
+    boolean getUseNativeButtons();
+
+    /**
+     * @return If true and if IE browser is used, we suggest to install Chrome frame IE plugin.
+     */
+    @Property("cuba.web.useChromeFramePlugin")
+    @DefaultBoolean(false)
+    boolean getUseChromeFramePlugin();
+
+    /**
+     * @return Request execution time in seconds, after which a message log will be logged.
+     */
+    @Property("cuba.web.logLongRequestsThresholdSec")
+    @DefaultInt(5)
+    int getLogLongRequestsThresholdSec();
+
+    /**
+     * @return Whether to enable the Folders Pane functionality.
+     */
+    @Property("cuba.web.foldersPaneEnabled")
+    @DefaultBoolean(true)
+    boolean getFoldersPaneEnabled();
+
+    /**
+     * @return AppFolders refresh period in seconds.
+     */
+    @Property("cuba.web.appFoldersRefreshPeriodSec")
+    @DefaultInt(180)
+    int getAppFoldersRefreshPeriodSec();
+
+    /**
+     * @return Whether to use icons for folders.
+     */
+    @Property("cuba.web.showFolderIcons")
+    @DefaultBoolean(false)
+    boolean getShowFolderIcons();
+
+    /**
+     * @return Whether to show {@link com.haulmont.cuba.web.app.folders.FoldersPane} on first login.
+     */
+    @Property("cuba.web.foldersPaneVisibleByDefault")
+    @DefaultBoolean(false)
+    boolean getFoldersPaneVisibleByDefault();
+
+    /**
+     * @return Default {@link com.haulmont.cuba.web.app.folders.FoldersPane} width.
+     */
+    @Property("cuba.web.foldersPaneDefaultWidth")
+    @DefaultInt(200)
+    int getFoldersPaneDefaultWidth();
+
+    /**
+     * @return Maximum number of symbols in main tabs captions.
+     */
+    @Property("cuba.web.mainTabCaptionLength")
+    @DefaultInt(25)
+    int getMainTabCaptionLength();
+
+    /**
+     * @return Whether to use disabling and dimming of browser window on long requests.
+     */
+    @Property("cuba.web.useUiBlocking")
+    @DefaultBoolean(true)
+    boolean getUseUiBlocking();
+
+    /**
+     * @return Whether to handle back button click in browser on server-side.
+     */
+    @Property("cuba.web.allowHandleBrowserHistoryBack")
+    @DefaultBoolean(true)
+    boolean getAllowHandleBrowserHistoryBack();
+
+    /**
+     * @return Theme
+     */
+    @Default("havana")
+    @Property("cuba.web.theme")
+    String getAppWindowTheme();
+
+    /**
+     * @return Supported web themes
+     */
+    @Property("cuba.web.availableAppThemes")
+    @Factory(factory = StringListTypeFactory.class)
+    @Default("havana")
+    List<String> getAvailableAppThemes();
+
+    /**
+     * @return Whether to use lightweight header (app icon, menu, app settings in the same row)
+     */
+    @DefaultBoolean(true)
+    @Property("cuba.web.useLightHeader")
+    boolean getUseLightHeader();
+
+    /**
+     * @return Path to an image for use as wallpaper. Not used in the platform.
+     */
+    @Property("cuba.web.appWindowWallpaper")
+    @Default("default")
+    String getAppWindowWallpaper();
+
+    /**
+     * @return List of file extensions which should be shown in the browser instead of downloading as attachments.
+     */
+    @Property("cuba.web.viewFileExtensions")
+    @Factory(factory = StringListTypeFactory.class)
+    @Default("htm|html|jpg|png|jpeg|pdf")
+    List<String> getViewFileExtensions();
+
+    @Property("cuba.web.resourcesRoot")
+    String getResourcesRoot();
+
+    /**
+     * @return Whether to generate unique suffixes for Ids in testing mode
+     */
+    @Property("cuba.web.allowIdSuffix")
+    @DefaultBoolean(false)
+    boolean getAllowIdSuffix();
+
+    /**
+     * @return Whether to enable cancel sorting of table columns. If true, each third click on the column will cancel
+     * sorting instead of reversing it.
+     */
+    @Property("cuba.web.enableCancelTableSorting")
+    @DefaultBoolean(true)
+    boolean getEnableCancelTableSorting();
+
+    /**
+     * Supports automatic testing.
+     * @return a name of request parameter that marks a request from an automatic testing tool, for example jMeter.
+     */
+    @Property("cuba.web.testModeParamName")
+    @Default("jmeter")
+    String getTestModeParamName();
+
+    /**
+     * List of entity ids which can be restored by means of the restore screen.
+     * <p>Obsolete. Recommended way to specify this information is entity annotations
+     * in <code>*-metadata.xml</code></p>
+     * @return comma-separated list of entity ids
+     */
+    @Property("cuba.restoreScreenEntityIds")
+    @Deprecated
+    String getRestoreEntityId();
+
+    /**
+     * Support e-mail. All feedback mails will be sent on this address.
+     */
+    @Property("cuba.supportEmail")
+    @DefaultString("cubasupport@haulmont.com")
+    String getSupportEmail();
+
+    /**
+     * Timeout for check changes from browser <br/>
+     * Used by BackgroundWorker for timers
+     *
+     * @return Timeout in ms
+     */
+    @Property("cuba.backgroundWorker.uiCheckInterval")
+    @DefaultInteger(2000)
+    Integer getUiCheckInterval();
+
+    /**
+     * @return Maximum number of active background tasks
+     */
+    @Property("cuba.backgroundWorker.maxActiveTasksCount")
+    @DefaultInteger(100)
+    Integer getMaxActiveBackgroundTasksCount();
+
+    @Property("cuba.backgroundWorker.maxClientLatencySeconds")
+    @DefaultInt(60)
+    int getClientBackgroundTasksLatencySeconds();
+
+    /**
+     * @return System ID. Use for identification (support emails).
+     */
+    @Property("cuba.systemId")
+    @DefaultString("CUBA")
+    String getSystemID();
+
+    /**
+     * @return Path to resource containing the release timestamp
+     */
+    @Property("cuba.web.resourcesTimestampPath")
+    @DefaultString("/com/haulmont/cuba/web/resources.timestamp")
+    String getResourcesTimestampPath();
+
+    /**
+     * @return an action to force login.
+     * <p/> An action is represented by the last part of URL.
+     */
+    @Property("cuba.web.loginAction")
+    @DefaultString("login")
+    String getLoginAction();
+
+    /**
+     * @return list of URL actions to call {@link com.haulmont.cuba.web.sys.LinkHandler}
+     * <p/> An action is represented by the last part of URL.
+     */
+    @Property("cuba.web.linkHandlerActions")
+    @Factory(factory = StringListTypeFactory.class)
+    @Default("open|o")
+    List<String> getLinkHandlerActions();
+}