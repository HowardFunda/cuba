--- conflicted
+++ resolved
@@ -1,1074 +1,1073 @@
-/*
- * Copyright (c) 2008 Haulmont Technology Ltd. All Rights Reserved.
- * Haulmont Technology proprietary and confidential.
- * Use is subject to license terms.
- */
-package com.haulmont.cuba.web.gui;
-
-import com.haulmont.chile.core.model.Instance;
-import com.haulmont.chile.core.model.MetaClass;
-import com.haulmont.cuba.client.ClientConfig;
-import com.haulmont.cuba.core.entity.Entity;
-import com.haulmont.cuba.core.global.AppBeans;
-import com.haulmont.cuba.core.global.Configuration;
-import com.haulmont.cuba.core.global.GlobalConfig;
-import com.haulmont.cuba.core.global.Messages;
-import com.haulmont.cuba.gui.*;
-import com.haulmont.cuba.gui.components.*;
-import com.haulmont.cuba.gui.components.Component;
-import com.haulmont.cuba.gui.components.Timer;
-import com.haulmont.cuba.gui.components.Tree;
-import com.haulmont.cuba.gui.components.Window;
-import com.haulmont.cuba.gui.data.CollectionDatasource;
-import com.haulmont.cuba.gui.data.Datasource;
-import com.haulmont.cuba.gui.data.DsContext;
-import com.haulmont.cuba.gui.settings.Settings;
-import com.haulmont.cuba.web.App;
-import com.haulmont.cuba.web.WebWindowManager;
-import com.haulmont.cuba.web.gui.components.WebComponentsHelper;
-import com.haulmont.cuba.web.gui.components.WebFrameActionsHolder;
-import com.haulmont.cuba.web.toolkit.VersionedThemeResource;
-import com.haulmont.cuba.web.toolkit.ui.VerticalActionsLayout;
-import com.vaadin.event.ItemClickEvent;
-<<<<<<< HEAD
-import com.vaadin.terminal.Sizeable;
-import com.vaadin.terminal.ThemeResource;
-=======
-import com.vaadin.server.Sizeable;
-import com.vaadin.server.ThemeResource;
-import com.vaadin.shared.ui.MarginInfo;
->>>>>>> 9cc97a36
-import com.vaadin.ui.*;
-import com.vaadin.ui.Button;
-import com.vaadin.ui.TabSheet;
-import org.apache.commons.logging.Log;
-import org.apache.commons.logging.LogFactory;
-import org.dom4j.Element;
-
-import java.util.*;
-
-/**
- * @author krivopustov
- * @version $Id$
- */
-public class WebWindow implements Window, Component.Wrapper, Component.HasXmlDescriptor, WrappedWindow {
-
-    protected Log log = LogFactory.getLog(getClass());
-
-    protected String id;
-    protected String debugId;
-
-    protected Map<String, Component> componentByIds = new HashMap<>();
-    protected Collection<Component> ownComponents = new HashSet<>();
-    protected Map<String, Component> allComponents = new HashMap<>();
-
-    protected String messagePack;
-
-    protected String focusComponentId;
-
-    protected com.vaadin.ui.Component component;
-
-    protected Element element;
-
-    protected DsContext dsContext;
-    protected WindowContext context;
-
-    protected String caption;
-    protected String description;
-
-    protected List<CloseListener> listeners = new ArrayList<CloseListener>();
-
-    protected boolean forceClose;
-    protected boolean closing = false;
-
-    protected Runnable doAfterClose;
-
-    protected WebWindowManager windowManager;
-
-    protected WindowDelegate delegate;
-
-    protected WebFrameActionsHolder actionsHolder = new WebFrameActionsHolder();
-
-    protected Configuration configuration = AppBeans.get(Configuration.class);
-    protected Messages messages = AppBeans.get(Messages.class);
-
-    public WebWindow() {
-        component = createLayout();
-        delegate = createDelegate();
-        if (component instanceof com.vaadin.event.Action.Container) {
-            ((com.vaadin.event.Action.Container) component).addActionHandler(new com.vaadin.event.Action.Handler() {
-                @Override
-                public com.vaadin.event.Action[] getActions(Object target, Object sender) {
-                    return actionsHolder.getActionImplementations();
-                }
-
-                @Override
-                public void handleAction(com.vaadin.event.Action actionImpl, Object sender, Object target) {
-                    Action action = actionsHolder.getAction(actionImpl);
-                    if (action != null && action.isEnabled() && action.isVisible()) {
-                        action.actionPerform(WebWindow.this);
-                    }
-                }
-            });
-        }
-    }
-
-    protected WindowDelegate createDelegate() {
-        return new WindowDelegate(this);
-    }
-
-    protected com.vaadin.ui.Component createLayout() {
-        VerticalActionsLayout layout = new VerticalActionsLayout();
-        layout.setSizeFull();
-        return layout;
-    }
-
-    protected ComponentContainer getContainer() {
-        return (ComponentContainer) component;
-    }
-
-    @Override
-    public String getMessagesPack() {
-        return messagePack;
-    }
-
-    @Override
-    public void setMessagesPack(String name) {
-        messagePack = name;
-    }
-
-    @Override
-    public void registerComponent(Component component) {
-        if (component.getId() != null)
-            allComponents.put(component.getId(), component);
-    }
-
-    @Override
-    public String getStyleName() {
-        return component.getStyleName();
-    }
-
-    @Override
-    public void setStyleName(String name) {
-        component.setStyleName(name);
-    }
-
-    @Override
-    public void setSpacing(boolean enabled) {
-        if (component instanceof Layout.SpacingHandler) {
-            ((Layout.SpacingHandler) component).setSpacing(true);
-        }
-    }
-
-    @Override
-    public void setMargin(boolean enable) {
-        if (component instanceof Layout.MarginHandler) {
-            ((Layout.MarginHandler) component).setMargin(new MarginInfo(enable));
-        }
-    }
-
-    @Override
-    public void setMargin(boolean topEnable, boolean rightEnable, boolean bottomEnable, boolean leftEnable) {
-        if (component instanceof Layout.MarginHandler) {
-            ((Layout.MarginHandler) component).setMargin(new MarginInfo(topEnable, rightEnable, bottomEnable, leftEnable));
-        }
-    }
-
-    ////////////////////////////////////////////////////////////////////////////////////////////////////////////////////////
-
-    @Override
-    public void addAction(final com.haulmont.cuba.gui.components.Action action) {
-        actionsHolder.addAction(action);
-    }
-
-    @Override
-    public void removeAction(com.haulmont.cuba.gui.components.Action action) {
-        actionsHolder.removeAction(action);
-    }
-
-    @Override
-    public Collection<com.haulmont.cuba.gui.components.Action> getActions() {
-        return actionsHolder.getActions();
-    }
-
-    @Override
-    public com.haulmont.cuba.gui.components.Action getAction(String id) {
-        return actionsHolder.getAction(id);
-    }
-
-    @Override
-    public boolean isValid() {
-        return delegate.isValid();
-    }
-
-    @Override
-    public void validate() throws ValidationException {
-        delegate.validate();
-    }
-
-    @Override
-    public boolean validateAll() {
-        ValidationErrors errors = new ValidationErrors();
-
-        Collection<Component> components = ComponentsHelper.getComponents(this);
-        for (Component component : components) {
-            if (component instanceof Validatable) {
-                try {
-                    ((Validatable) component).validate();
-                } catch (ValidationException e) {
-                    if (log.isTraceEnabled())
-                        log.trace("Validation failed", e);
-                    else if (log.isDebugEnabled())
-                        log.debug("Validation failed: " + e);
-                    errors.add(component, e.getMessage());
-                }
-            }
-        }
-
-//                    // TODO validate table columns - smthng like this:
-//                    if (impl instanceof com.vaadin.ui.Table) {
-//                        Set visibleComponents = ((Table) impl).getVisibleComponents();
-//                        for (Object visibleComponent : visibleComponents) {
-//                            if (visibleComponent instanceof com.vaadin.ui.Field
-//                                    && ((com.vaadin.ui.Field) visibleComponent).isEnabled() &&
-//                                    !((com.vaadin.ui.Field) visibleComponent).isReadOnly()) {
-//                                try {
-//                                    ((com.vaadin.ui.Field) visibleComponent).validate();
-//                                } catch (Validator.InvalidValueException e) {
-//                                    problems.put(e, ((com.vaadin.ui.Field) visibleComponent));
-//                                }
-//                            }
-//                        }
-//                    }
-//
-//                }
-//            });
-
-        delegate.postValidate(errors);
-
-        if (errors.isEmpty())
-            return true;
-
-        Component component = null;
-        StringBuilder buffer = new StringBuilder();
-        for (ValidationErrors.Item error : errors.getAll()) {
-            if (component == null)
-                component = error.component;
-            buffer.append(error.description).append("<br/>");
-        }
-
-        showNotification(AppBeans.get(Messages.class).getMessage(WebWindow.class, "validationFail.caption"),
-                buffer.toString(), NotificationType.TRAY);
-        if (component != null) {
-            try {
-                com.vaadin.ui.Component vComponent = WebComponentsHelper.unwrap(component);
-                com.vaadin.ui.Component c = vComponent;
-                com.vaadin.ui.Component prevC = null;
-                while (c != null) {
-                    if (c instanceof com.vaadin.ui.Component.Focusable) {
-                        ((com.vaadin.ui.Component.Focusable) c).focus();
-                    } else if (c instanceof TabSheet && !((TabSheet) c).getSelectedTab().equals(prevC)) {
-                        ((TabSheet) c).setSelectedTab(prevC);
-                        break;
-                    }
-                    prevC = c;
-                    c = c.getParent();
-                }
-                if (vComponent instanceof com.vaadin.ui.Component.Focusable)
-                    ((com.vaadin.ui.Component.Focusable) vComponent).focus();
-            } catch (Exception e) {
-                //
-            }
-        }
-
-        return false;
-    }
-
-    @Override
-    public WebWindowManager getWindowManager() {
-        return windowManager;
-    }
-
-    @Override
-    public void setWindowManager(WindowManager windowManager) {
-        this.windowManager = (WebWindowManager) windowManager;
-    }
-
-    @Override
-    public DialogParams getDialogParams() {
-        return getWindowManager().getDialogParams();
-    }
-
-    ////////////////////////////////////////////////////////////////////////////////////////////////////////////////////////
-
-    @Override
-    public <T extends Window> T openWindow(String windowAlias, WindowManager.OpenType openType, Map<String, Object> params) {
-        return delegate.openWindow(windowAlias, openType, params);
-    }
-
-    @Override
-    public <T extends Window> T openWindow(String windowAlias, WindowManager.OpenType openType) {
-        return delegate.openWindow(windowAlias, openType);
-    }
-
-    @Override
-    public <T extends Window> T openEditor(String windowAlias, Entity item, WindowManager.OpenType openType, Map<String, Object> params, Datasource parentDs) {
-        return delegate.openEditor(windowAlias, item, openType, params, parentDs);
-    }
-
-    @Override
-    public <T extends Window> T openEditor(String windowAlias, Entity item, WindowManager.OpenType openType, Map<String, Object> params) {
-        return delegate.openEditor(windowAlias, item, openType, params);
-    }
-
-    @Override
-    public <T extends Window> T openEditor(String windowAlias, Entity item, WindowManager.OpenType openType, Datasource parentDs) {
-        return delegate.openEditor(windowAlias, item, openType, parentDs);
-    }
-
-    @Override
-    public <T extends Window> T openEditor(String windowAlias, Entity item, WindowManager.OpenType openType) {
-        return delegate.openEditor(windowAlias, item, openType);
-    }
-
-    @Override
-    public <T extends Window> T openLookup(String windowAlias, Window.Lookup.Handler handler, WindowManager.OpenType openType, Map<String, Object> params) {
-        return delegate.openLookup(windowAlias, handler, openType, params);
-    }
-
-    @Override
-    public <T extends Window> T openLookup(String windowAlias, Window.Lookup.Handler handler, WindowManager.OpenType openType) {
-        return delegate.openLookup(windowAlias, handler, openType);
-    }
-
-    @Override
-    public <T extends IFrame> T openFrame(Component parent, String windowAlias) {
-        return delegate.openFrame(parent, windowAlias);
-    }
-
-    @Override
-    public <T extends IFrame> T openFrame(Component parent, String windowAlias, Map<String, Object> params) {
-        return delegate.openFrame(parent, windowAlias, params);
-    }
-
-    @Override
-    public void showMessageDialog(String title, String message, MessageType messageType) {
-        getWindowManager().showMessageDialog(title, message, messageType);
-    }
-
-    @Override
-    public void showOptionDialog(String title, String message, MessageType messageType, Action[] actions) {
-        getWindowManager().showOptionDialog(title, message, messageType, actions);
-    }
-
-    @Override
-    public void showOptionDialog(String title, String message, MessageType messageType, java.util.List<Action> actions) {
-        getWindowManager().showOptionDialog(title, message, messageType, actions.toArray(new Action[actions.size()]));
-    }
-
-    @Override
-    public void showNotification(String caption, NotificationType type) {
-        App.getInstance().getWindowManager().showNotification(caption, type);
-    }
-
-    @Override
-    public void showNotification(String caption, String description, NotificationType type) {
-        App.getInstance().getWindowManager().showNotification(caption, description, type);
-    }
-
-    ////////////////////////////////////////////////////////////////////////////////////////////////////////////////////////
-
-    @Override
-    public WindowContext getContext() {
-        return context;
-    }
-
-    @Override
-    public void setContext(WindowContext ctx) {
-        this.context = ctx;
-    }
-
-    @Override
-    public DsContext getDsContext() {
-        return dsContext;
-    }
-
-    @Override
-    public void setDsContext(DsContext dsContext) {
-        this.dsContext = dsContext;
-    }
-
-    @Override
-    public void setFocusComponent(String componentId) {
-        this.focusComponentId = componentId;
-        Component component = getComponent(componentId);
-        if (component != null) {
-            component.requestFocus();
-        } else {
-            log.error("Can't find focus component: " + componentId);
-        }
-    }
-
-    @Override
-    public String getFocusComponent() {
-        return focusComponentId;
-    }
-
-    @Override
-    public void addListener(CloseListener listener) {
-        if (!listeners.contains(listener))
-            listeners.add(listener);
-    }
-
-    @Override
-    public void removeListener(CloseListener listener) {
-        listeners.remove(listener);
-    }
-
-    @Override
-    public void applySettings(Settings settings) {
-        delegate.applySettings(settings);
-    }
-
-    @Override
-    public void addTimer(Timer timer) {    
-        // vaadin7
-//        AppUI.getInstance().addTimer((WebTimer) timer, this);
-    }
-
-    @Override
-    public Timer getTimer(String id) {
-        return null;
-        // vaadin7
-//        return (Timer) AppUI.getInstance().getTimers().getTimer(id);
-    }
-
-    @Override
-    public Settings getSettings() {
-        return delegate.getSettings();
-    }
-
-    @Override
-    public Element getXmlDescriptor() {
-        return element;
-    }
-
-    @Override
-    public void setXmlDescriptor(Element element) {
-        this.element = element;
-    }
-
-////////////////////////////////////////////////////////////////////////////////////////////////////////////////////////
-
-    @Override
-    public void add(Component component) {
-        getContainer().addComponent(WebComponentsHelper.getComposition(component));
-        if (component.getId() != null) {
-            componentByIds.put(component.getId(), component);
-            registerComponent(component);
-        }
-        ownComponents.add(component);
-    }
-
-    @Override
-    public void remove(Component component) {
-        getContainer().removeComponent(WebComponentsHelper.getComposition(component));
-        if (component.getId() != null) {
-            componentByIds.remove(component.getId());
-        }
-        ownComponents.remove(component);
-    }
-
-    @Override
-    public Collection<Component> getOwnComponents() {
-        return Collections.unmodifiableCollection(ownComponents);
-    }
-
-    @Override
-    public Collection<Component> getComponents() {
-        return ComponentsHelper.getComponents(this);
-    }
-
-    protected boolean onClose(String actionId) {
-        fireWindowClosed(actionId);
-        return true;
-    }
-
-    protected void fireWindowClosed(String actionId) {
-        for (Object listener : listeners) {
-            if (listener instanceof CloseListener) {
-                ((CloseListener) listener).windowClosed(actionId);
-            }
-        }
-    }
-
-    @Override
-    public String getId() {
-        return id;
-    }
-
-    @Override
-    public void setId(String id) {
-        this.id = id;
-    }
-
-    @Override
-    public String getDebugId() {
-        return debugId;
-    }
-
-    @Override
-    public void setDebugId(String debugId) {
-        this.debugId = debugId;
-    }
-
-    @Override
-    public boolean isEnabled() {
-        return component.isEnabled();
-    }
-
-    @Override
-    public void setEnabled(boolean enabled) {
-        component.setEnabled(enabled);
-    }
-
-    @Override
-    public boolean isVisible() {
-        return true;
-    }
-
-    @Override
-    public void setVisible(boolean visible) {
-        throw new UnsupportedOperationException();
-    }
-
-    @Override
-    public void requestFocus() {
-    }
-
-    @Override
-    public float getHeight() {
-        return component.getHeight();
-    }
-
-    @Override
-    public int getHeightUnits() {
-        return 0;
-//        vaadin7
-//        return component.getHeightUnits();
-    }
-
-    @Override
-    public void setHeight(String height) {
-        component.setHeight(height);
-    }
-
-    @Override
-    public float getWidth() {
-        return component.getWidth();
-    }
-
-    @Override
-    public int getWidthUnits() {
-        return 0;
-//        vaadin7
-//        return component.getWidthUnits();
-    }
-
-    @Override
-    public void setWidth(String width) {
-        component.setWidth(width);
-    }
-
-    @Override
-    public <T extends Component> T getOwnComponent(String id) {
-        //noinspection unchecked
-        return (T) componentByIds.get(id);
-    }
-
-    @Override
-    public <T extends Component> T getComponent(String id) {
-        final String[] elements = ValuePathHelper.parse(id);
-        if (elements.length == 1) {
-            return (T) allComponents.get(id);
-        } else {
-            Component frame = allComponents.get(elements[0]);
-            if (frame != null && frame instanceof Container) {
-                final List<String> subList = Arrays.asList(elements).subList(1, elements.length);
-                String subPath = ValuePathHelper.format(subList.toArray(new String[subList.size()]));
-                return (T) ((Container) frame).getComponent(subPath);
-            } else
-                return null;
-        }
-//        return WebComponentsHelper.<T>getComponent(this, id);
-    }
-
-    @Override
-    public Alignment getAlignment() {
-        return Alignment.MIDDLE_CENTER;
-    }
-
-    @Override
-    public void setAlignment(Alignment alignment) {
-    }
-
-    @Override
-    public void expand(Component component, String height, String width) {
-        final com.vaadin.ui.Component expandedComponent = WebComponentsHelper.getComposition(component);
-        if (getContainer() instanceof AbstractOrderedLayout) {
-            WebComponentsHelper.expand((AbstractOrderedLayout) getContainer(), expandedComponent, height, width);
-        } else {
-            throw new UnsupportedOperationException();
-        }
-    }
-
-    @Override
-    public void expand(Component component) {
-        expand(component, "", "");
-    }
-
-    @Override
-    public <T> T getComponent() {
-        //noinspection unchecked
-        return (T) component;
-    }
-
-    @Override
-    public com.vaadin.ui.Component getComposition() {
-        return component;
-    }
-
-    @Override
-    public void closeAndRun(String actionId, Runnable runnable) {
-        this.doAfterClose = runnable;
-        close(actionId);
-    }
-
-    @Override
-    public boolean close(final String actionId, boolean force) {
-        forceClose = force;
-        return close(actionId);
-    }
-
-    @Override
-    public boolean close(final String actionId) {
-        if (!forceClose) {
-            if (!delegate.preClose(actionId))
-                return false;
-        }
-
-        if (closing)
-            return true;
-
-        if (!forceClose && getDsContext() != null && getDsContext().isModified()) {
-            if (configuration.getConfig(ClientConfig.class).getUseSaveConfirmation()) {
-                windowManager.showOptionDialog(
-                        messages.getMainMessage("closeUnsaved.caption"),
-                        messages.getMainMessage("saveUnsaved"),
-                        MessageType.WARNING,
-                        new Action[]{
-                                new DialogAction(DialogAction.Type.YES) {
-                                    @Override
-                                    public void actionPerform(Component component) {
-                                        getDsContext().commit();
-                                        close(COMMIT_ACTION_ID, true);
-                                    }
-                                },
-                                new DialogAction(DialogAction.Type.NO) {
-                                    @Override
-                                    public void actionPerform(Component component) {
-                                        close(actionId, true);
-                                    }
-                                },
-                                new DialogAction(DialogAction.Type.CANCEL) {
-                                    @Override
-                                    public String getIcon() {
-                                        return null;
-                                    }
-                                    @Override
-                                    public void actionPerform(Component component) {
-                                        doAfterClose = null;
-                                    }
-                                }
-                        }
-                );
-            } else {
-                closing = true;
-                windowManager.showOptionDialog(
-                        messages.getMessage(WebWindow.class, "closeUnsaved.caption"),
-                        messages.getMessage(WebWindow.class, "closeUnsaved"),
-                        MessageType.WARNING,
-                        new Action[]{
-                                new DialogAction(DialogAction.Type.YES) {
-                                    @Override
-                                    public void actionPerform(Component component) {
-                                        forceClose = true;
-                                        close(actionId);
-                                    }
-                                },
-                                new DialogAction(DialogAction.Type.NO) {
-                                    @Override
-                                    public void actionPerform(Component component) {
-                                        doAfterClose = null;
-                                    }
-                                }
-                        }
-                );
-                closing = false;
-            }
-            return false;
-        }
-
-        if (delegate.getWrapper() != null)
-            delegate.getWrapper().saveSettings();
-        else
-            saveSettings();
-
-        delegate.disposeComponents();
-
-        windowManager.close(this);
-        boolean res = onClose(actionId);
-        if (res && doAfterClose != null) {
-            doAfterClose.run();
-        }
-        closing = res;
-        return res;
-    }
-
-    @Override
-    public void saveSettings() {
-        delegate.saveSettings();
-    }
-
-    @Override
-    public String getCaption() {
-        return caption;
-    }
-
-    @Override
-    public void setCaption(String caption) {
-        this.caption = caption;
-    }
-
-    @Override
-    public String getDescription() {
-        return description;
-    }
-
-    @Override
-    public void setDescription(String description) {
-        this.description = description;
-    }
-
-    @Override
-    public <A extends IFrame> A getFrame() {
-        //noinspection unchecked
-        return (A) this;
-    }
-
-    @Override
-    public void setFrame(IFrame frame) {
-        throw new UnsupportedOperationException();
-    }
-
-    @Override
-    public Window wrapBy(Class<Window> wrapperClass) {
-        return delegate.wrapBy(wrapperClass);
-    }
-
-    @Override
-    public Window getWrapper() {
-        return delegate.getWrapper();
-    }
-
-    public static class Editor extends WebWindow implements Window.Editor {
-
-        public Editor() {
-            super();
-            addAction(new AbstractShortcutAction("commitAndCloseAction",
-                    new ShortcutAction.KeyCombination(ShortcutAction.Key.ENTER, ShortcutAction.Modifier.CTRL)) {
-                @Override
-                public void actionPerform(com.haulmont.cuba.gui.components.Component component) {
-                    commitAndClose();
-                }
-            });
-        }
-
-        @Override
-        protected WindowDelegate createDelegate() {
-            return new EditorWindowDelegate(this);
-        }
-
-        @Override
-        public Entity getItem() {
-            return ((EditorWindowDelegate) delegate).getItem();
-        }
-
-        @Override
-        public void setItem(Entity item) {
-            ((EditorWindowDelegate) delegate).setItem(item);
-        }
-
-        @Override
-        protected boolean onClose(String actionId) {
-            releaseLock();
-            return super.onClose(actionId);
-        }
-
-        public void releaseLock() {
-            ((EditorWindowDelegate) delegate).releaseLock();
-        }
-
-        @Override
-        public void setParentDs(Datasource parentDs) {
-            ((EditorWindowDelegate) delegate).setParentDs(parentDs);
-        }
-
-        protected Collection<com.vaadin.ui.Field> getFields() {
-            return Collections.emptyList();
-//            vaadin7 i don't know what is this
-//            return WebComponentsHelper.getComponents(getContainer(), com.vaadin.ui.Field.class);
-        }
-
-        protected MetaClass getMetaClass() {
-            return getDatasource().getMetaClass();
-        }
-
-        protected Datasource getDatasource() {
-            return delegate.getDatasource();
-        }
-
-        protected MetaClass getMetaClass(Object item) {
-            final MetaClass metaClass;
-            if (item instanceof Datasource) {
-                metaClass = ((Datasource) item).getMetaClass();
-            } else {
-                metaClass = ((Instance) item).getMetaClass();
-            }
-            return metaClass;
-        }
-
-        protected Instance getInstance(Object item) {
-            if (item instanceof Datasource) {
-                return ((Datasource) item).getItem();
-            } else {
-                return (Instance) item;
-            }
-        }
-
-        @Override
-        public boolean commit() {
-            return commit(true);
-        }
-
-        @Override
-        public boolean commit(boolean validate) {
-            if (validate && !getWrapper().validateAll())
-                return false;
-
-            return ((EditorWindowDelegate) delegate).commit(false);
-        }
-
-        @Override
-        public void commitAndClose() {
-            if (!getWrapper().validateAll())
-                return;
-
-            if (((EditorWindowDelegate) delegate).commit(true))
-                close(COMMIT_ACTION_ID);
-        }
-
-        @Override
-        public boolean isLocked() {
-            return ((EditorWindowDelegate) delegate).isLocked();
-        }
-
-    }
-
-    public static class Lookup extends WebWindow implements Window.Lookup {
-
-        private Handler handler;
-
-        private Validator validator;
-
-        private Component lookupComponent;
-        private VerticalLayout container;
-        private Button selectButton;
-        private Button cancelButton;
-        private SelectAction selectAction;
-
-        public Lookup() {
-            super();
-            addAction(new AbstractShortcutAction(WindowDelegate.LOOKUP_SELECTED_ACTION_ID,
-                    new ShortcutAction.KeyCombination(ShortcutAction.Key.ENTER, ShortcutAction.Modifier.CTRL)) {
-                @Override
-                public void actionPerform(com.haulmont.cuba.gui.components.Component component) {
-                    fireSelectAction();
-                }
-            });
-        }
-
-        @Override
-        public com.haulmont.cuba.gui.components.Component getLookupComponent() {
-            return lookupComponent;
-        }
-
-        @Override
-        public void setLookupComponent(Component lookupComponent) {
-            this.lookupComponent = lookupComponent;
-
-            if (lookupComponent instanceof com.haulmont.cuba.gui.components.Table) {
-                com.haulmont.cuba.gui.components.Table table = (com.haulmont.cuba.gui.components.Table) lookupComponent;
-                table.setEnterPressAction(
-                        new AbstractAction(WindowDelegate.LOOKUP_ENTER_PRESSED_ACTION_ID) {
-                            @Override
-                            public void actionPerform(Component component) {
-                                fireSelectAction();
-                            }
-                        });
-                table.setItemClickAction(new AbstractAction(WindowDelegate.LOOKUP_ITEM_CLICK_ACTION_ID) {
-                    @Override
-                    public void actionPerform(Component component) {
-                        fireSelectAction();
-                    }
-                });
-            } else if (lookupComponent instanceof Tree) {
-                final Tree tree = (Tree) lookupComponent;
-                com.haulmont.cuba.web.toolkit.ui.Tree treeComponent =
-                        (com.haulmont.cuba.web.toolkit.ui.Tree) WebComponentsHelper.unwrap(tree);
-//                treeComponent.setDoubleClickMode(true);
-                treeComponent.addItemClickListener(new ItemClickEvent.ItemClickListener() {
-                    @Override
-                    public void itemClick(ItemClickEvent event) {
-                        // vaadin7
-                        if (event.isDoubleClick()) {
-                            CollectionDatasource treeCds = tree.getDatasource();
-                            if (treeCds != null) {
-                                Entity item = treeCds.getItem(event.getItemId());
-                                if (item != null) {
-                                    treeCds.setItem(item);
-                                    fireSelectAction();
-                                }
-                            }
-                        }
-                    }
-                });
-            }
-        }
-
-        @Override
-        public Handler getLookupHandler() {
-            return handler;
-        }
-
-        @Override
-        public void setLookupHandler(Handler handler) {
-            this.handler = handler;
-        }
-
-        @Override
-        protected ComponentContainer getContainer() {
-            return container;
-        }
-
-        @Override
-        public void setLookupValidator(Validator validator) {
-            this.validator = validator;
-        }
-
-        @Override
-        public Validator getLookupValidator() {
-            return validator;
-        }
-
-        protected void fireSelectAction() {
-            if (selectAction != null)
-                selectAction.buttonClick(null);
-        }
-
-        @Override
-        public void setSpacing(boolean enabled) {
-            container.setSpacing(enabled);
-        }
-
-        @Override
-        public void setStyleName(String name) {
-            container.setStyleName(name);
-        }
-
-        @Override
-        public String getStyleName() {
-            return container.getStyleName();
-        }
-
-        @Override
-        public void setMargin(boolean topEnable, boolean rightEnable, boolean bottomEnable, boolean leftEnable) {
-            container.setMargin(new MarginInfo(topEnable, rightEnable, bottomEnable, leftEnable));
-        }
-
-        @Override
-        public void setMargin(boolean enable) {
-            container.setMargin(enable);
-        }
-
-        @Override
-        protected com.vaadin.ui.Component createLayout() {
-            final VerticalActionsLayout form = new VerticalActionsLayout();
-
-            container = new VerticalLayout();
-
-            HorizontalLayout okbar = new HorizontalLayout();
-            okbar.setHeight(-1, Sizeable.Unit.PIXELS);
-            okbar.setStyleName("cuba-window-actions-pane");
-            okbar.setMargin(new MarginInfo(true, false, false, false));
-            okbar.setSpacing(true);
-
-            Messages messages = AppBeans.get(Messages.NAME);
-
-            final String messagesPackage = AppConfig.getMessagesPack();
-            selectAction = new SelectAction(this);
-            selectButton = WebComponentsHelper.createButton();
-            selectButton.setCaption(messages.getMessage(messagesPackage, "actions.Select"));
-            selectButton.setIcon(new VersionedThemeResource("icons/ok.png"));
-            selectButton.addClickListener(selectAction);
-            selectButton.setStyleName("cuba-window-action-button");
-
-            cancelButton = WebComponentsHelper.createButton();
-            cancelButton.setCaption(messages.getMessage(messagesPackage, "actions.Cancel"));
-            cancelButton.addClickListener(new Button.ClickListener() {
-                @Override
-                public void buttonClick(Button.ClickEvent event) {
-                    close("cancel");
-                }
-            });
-            cancelButton.setStyleName("cuba-window-action-button");
-            cancelButton.setIcon(new VersionedThemeResource("icons/cancel.png"));
-
-            okbar.addComponent(selectButton);
-            okbar.addComponent(cancelButton);
-
-            form.addComponent(container);
-            form.addComponent(okbar);
-
-            container.setSizeFull();
-            form.setExpandRatio(container, 1);
-            form.setComponentAlignment(okbar, com.vaadin.ui.Alignment.MIDDLE_LEFT);
-            form.setSizeFull();
-
-            return form;
-        }
-
-        @Override
-        public void setId(String id) {
-            super.setId(id);
-
-            Configuration configuration = AppBeans.get(Configuration.NAME);
-
-            if (configuration.getConfig(GlobalConfig.class).getTestMode()) {
-                WebWindowManager windowManager = getWindowManager();
-                windowManager.setDebugId(selectButton, id + ".selectButton");
-                windowManager.setDebugId(cancelButton, id + ".cancelButton");
-            }
-        }
-    }
+/*
+ * Copyright (c) 2008 Haulmont Technology Ltd. All Rights Reserved.
+ * Haulmont Technology proprietary and confidential.
+ * Use is subject to license terms.
+ */
+package com.haulmont.cuba.web.gui;
+
+import com.haulmont.chile.core.model.Instance;
+import com.haulmont.chile.core.model.MetaClass;
+import com.haulmont.cuba.client.ClientConfig;
+import com.haulmont.cuba.core.entity.Entity;
+import com.haulmont.cuba.core.global.AppBeans;
+import com.haulmont.cuba.core.global.Configuration;
+import com.haulmont.cuba.core.global.GlobalConfig;
+import com.haulmont.cuba.core.global.Messages;
+import com.haulmont.cuba.gui.*;
+import com.haulmont.cuba.gui.components.*;
+import com.haulmont.cuba.gui.components.Component;
+import com.haulmont.cuba.gui.components.Timer;
+import com.haulmont.cuba.gui.components.Tree;
+import com.haulmont.cuba.gui.components.Window;
+import com.haulmont.cuba.gui.data.CollectionDatasource;
+import com.haulmont.cuba.gui.data.Datasource;
+import com.haulmont.cuba.gui.data.DsContext;
+import com.haulmont.cuba.gui.settings.Settings;
+import com.haulmont.cuba.web.App;
+import com.haulmont.cuba.web.WebWindowManager;
+import com.haulmont.cuba.web.gui.components.WebComponentsHelper;
+import com.haulmont.cuba.web.gui.components.WebFrameActionsHolder;
+import com.haulmont.cuba.web.toolkit.VersionedThemeResource;
+import com.haulmont.cuba.web.toolkit.ui.VerticalActionsLayout;
+import com.vaadin.event.ItemClickEvent;
+import com.vaadin.server.Sizeable;
+import com.vaadin.server.ThemeResource;
+import com.vaadin.shared.ui.MarginInfo;
+import com.vaadin.ui.*;
+import com.vaadin.ui.Button;
+import com.vaadin.ui.ComponentContainer;
+import com.vaadin.ui.HorizontalLayout;
+import com.vaadin.ui.Layout;
+import com.vaadin.ui.TabSheet;
+import com.vaadin.ui.VerticalLayout;
+import org.apache.commons.logging.Log;
+import org.apache.commons.logging.LogFactory;
+import org.dom4j.Element;
+
+import java.util.*;
+
+/**
+ * @author krivopustov
+ * @version $Id$
+ */
+public class WebWindow implements Window, Component.Wrapper, Component.HasXmlDescriptor, WrappedWindow {
+
+    protected Log log = LogFactory.getLog(getClass());
+
+    protected String id;
+    protected String debugId;
+
+    protected Map<String, Component> componentByIds = new HashMap<>();
+    protected Collection<Component> ownComponents = new HashSet<>();
+    protected Map<String, Component> allComponents = new HashMap<>();
+
+    protected String messagePack;
+
+    protected String focusComponentId;
+
+    protected com.vaadin.ui.Component component;
+
+    protected Element element;
+
+    protected DsContext dsContext;
+    protected WindowContext context;
+
+    protected String caption;
+    protected String description;
+
+    protected List<CloseListener> listeners = new ArrayList<CloseListener>();
+
+    protected boolean forceClose;
+    protected boolean closing = false;
+
+    protected Runnable doAfterClose;
+
+    protected WebWindowManager windowManager;
+
+    protected WindowDelegate delegate;
+
+    protected WebFrameActionsHolder actionsHolder = new WebFrameActionsHolder();
+
+    protected Configuration configuration = AppBeans.get(Configuration.class);
+    protected Messages messages = AppBeans.get(Messages.class);
+
+    public WebWindow() {
+        component = createLayout();
+        delegate = createDelegate();
+        if (component instanceof com.vaadin.event.Action.Container) {
+            ((com.vaadin.event.Action.Container) component).addActionHandler(new com.vaadin.event.Action.Handler() {
+                @Override
+                public com.vaadin.event.Action[] getActions(Object target, Object sender) {
+                    return actionsHolder.getActionImplementations();
+                }
+
+                @Override
+                public void handleAction(com.vaadin.event.Action actionImpl, Object sender, Object target) {
+                    Action action = actionsHolder.getAction(actionImpl);
+                    if (action != null && action.isEnabled() && action.isVisible()) {
+                        action.actionPerform(WebWindow.this);
+                    }
+                }
+            });
+        }
+    }
+
+    protected WindowDelegate createDelegate() {
+        return new WindowDelegate(this);
+    }
+
+    protected com.vaadin.ui.Component createLayout() {
+        VerticalActionsLayout layout = new VerticalActionsLayout();
+        layout.setSizeFull();
+        return layout;
+    }
+
+    protected ComponentContainer getContainer() {
+        return (ComponentContainer) component;
+    }
+
+    @Override
+    public String getMessagesPack() {
+        return messagePack;
+    }
+
+    @Override
+    public void setMessagesPack(String name) {
+        messagePack = name;
+    }
+
+    @Override
+    public void registerComponent(Component component) {
+        if (component.getId() != null)
+            allComponents.put(component.getId(), component);
+    }
+
+    @Override
+    public String getStyleName() {
+        return component.getStyleName();
+    }
+
+    @Override
+    public void setStyleName(String name) {
+        component.setStyleName(name);
+    }
+
+    @Override
+    public void setSpacing(boolean enabled) {
+        if (component instanceof Layout.SpacingHandler) {
+            ((Layout.SpacingHandler) component).setSpacing(true);
+        }
+    }
+
+    @Override
+    public void setMargin(boolean enable) {
+        if (component instanceof Layout.MarginHandler) {
+            ((Layout.MarginHandler) component).setMargin(new MarginInfo(enable));
+        }
+    }
+
+    @Override
+    public void setMargin(boolean topEnable, boolean rightEnable, boolean bottomEnable, boolean leftEnable) {
+        if (component instanceof Layout.MarginHandler) {
+            ((Layout.MarginHandler) component).setMargin(new MarginInfo(topEnable, rightEnable, bottomEnable, leftEnable));
+        }
+    }
+
+    ////////////////////////////////////////////////////////////////////////////////////////////////////////////////////////
+
+    @Override
+    public void addAction(final com.haulmont.cuba.gui.components.Action action) {
+        actionsHolder.addAction(action);
+    }
+
+    @Override
+    public void removeAction(com.haulmont.cuba.gui.components.Action action) {
+        actionsHolder.removeAction(action);
+    }
+
+    @Override
+    public Collection<com.haulmont.cuba.gui.components.Action> getActions() {
+        return actionsHolder.getActions();
+    }
+
+    @Override
+    public com.haulmont.cuba.gui.components.Action getAction(String id) {
+        return actionsHolder.getAction(id);
+    }
+
+    @Override
+    public boolean isValid() {
+        return delegate.isValid();
+    }
+
+    @Override
+    public void validate() throws ValidationException {
+        delegate.validate();
+    }
+
+    @Override
+    public boolean validateAll() {
+        ValidationErrors errors = new ValidationErrors();
+
+        Collection<Component> components = ComponentsHelper.getComponents(this);
+        for (Component component : components) {
+            if (component instanceof Validatable) {
+                try {
+                    ((Validatable) component).validate();
+                } catch (ValidationException e) {
+                    if (log.isTraceEnabled())
+                        log.trace("Validation failed", e);
+                    else if (log.isDebugEnabled())
+                        log.debug("Validation failed: " + e);
+                    errors.add(component, e.getMessage());
+                }
+            }
+        }
+
+//                    // TODO validate table columns - smthng like this:
+//                    if (impl instanceof com.vaadin.ui.Table) {
+//                        Set visibleComponents = ((Table) impl).getVisibleComponents();
+//                        for (Object visibleComponent : visibleComponents) {
+//                            if (visibleComponent instanceof com.vaadin.ui.Field
+//                                    && ((com.vaadin.ui.Field) visibleComponent).isEnabled() &&
+//                                    !((com.vaadin.ui.Field) visibleComponent).isReadOnly()) {
+//                                try {
+//                                    ((com.vaadin.ui.Field) visibleComponent).validate();
+//                                } catch (Validator.InvalidValueException e) {
+//                                    problems.put(e, ((com.vaadin.ui.Field) visibleComponent));
+//                                }
+//                            }
+//                        }
+//                    }
+//
+//                }
+//            });
+
+        delegate.postValidate(errors);
+
+        if (errors.isEmpty())
+            return true;
+
+        Component component = null;
+        StringBuilder buffer = new StringBuilder();
+        for (ValidationErrors.Item error : errors.getAll()) {
+            if (component == null)
+                component = error.component;
+            buffer.append(error.description).append("<br/>");
+        }
+
+        showNotification(AppBeans.get(Messages.class).getMessage(WebWindow.class, "validationFail.caption"),
+                buffer.toString(), NotificationType.TRAY);
+        if (component != null) {
+            try {
+                com.vaadin.ui.Component vComponent = WebComponentsHelper.unwrap(component);
+                com.vaadin.ui.Component c = vComponent;
+                com.vaadin.ui.Component prevC = null;
+                while (c != null) {
+                    if (c instanceof com.vaadin.ui.Component.Focusable) {
+                        ((com.vaadin.ui.Component.Focusable) c).focus();
+                    } else if (c instanceof TabSheet && !((TabSheet) c).getSelectedTab().equals(prevC)) {
+                        ((TabSheet) c).setSelectedTab(prevC);
+                        break;
+                    }
+                    prevC = c;
+                    c = c.getParent();
+                }
+                if (vComponent instanceof com.vaadin.ui.Component.Focusable)
+                    ((com.vaadin.ui.Component.Focusable) vComponent).focus();
+            } catch (Exception e) {
+                //
+            }
+        }
+
+        return false;
+    }
+
+    @Override
+    public WebWindowManager getWindowManager() {
+        return windowManager;
+    }
+
+    @Override
+    public void setWindowManager(WindowManager windowManager) {
+        this.windowManager = (WebWindowManager) windowManager;
+    }
+
+    @Override
+    public DialogParams getDialogParams() {
+        return getWindowManager().getDialogParams();
+    }
+
+    ////////////////////////////////////////////////////////////////////////////////////////////////////////////////////////
+
+    @Override
+    public <T extends Window> T openWindow(String windowAlias, WindowManager.OpenType openType, Map<String, Object> params) {
+        return delegate.openWindow(windowAlias, openType, params);
+    }
+
+    @Override
+    public <T extends Window> T openWindow(String windowAlias, WindowManager.OpenType openType) {
+        return delegate.openWindow(windowAlias, openType);
+    }
+
+    @Override
+    public <T extends Window> T openEditor(String windowAlias, Entity item, WindowManager.OpenType openType, Map<String, Object> params, Datasource parentDs) {
+        return delegate.openEditor(windowAlias, item, openType, params, parentDs);
+    }
+
+    @Override
+    public <T extends Window> T openEditor(String windowAlias, Entity item, WindowManager.OpenType openType, Map<String, Object> params) {
+        return delegate.openEditor(windowAlias, item, openType, params);
+    }
+
+    @Override
+    public <T extends Window> T openEditor(String windowAlias, Entity item, WindowManager.OpenType openType, Datasource parentDs) {
+        return delegate.openEditor(windowAlias, item, openType, parentDs);
+    }
+
+    @Override
+    public <T extends Window> T openEditor(String windowAlias, Entity item, WindowManager.OpenType openType) {
+        return delegate.openEditor(windowAlias, item, openType);
+    }
+
+    @Override
+    public <T extends Window> T openLookup(String windowAlias, Window.Lookup.Handler handler, WindowManager.OpenType openType, Map<String, Object> params) {
+        return delegate.openLookup(windowAlias, handler, openType, params);
+    }
+
+    @Override
+    public <T extends Window> T openLookup(String windowAlias, Window.Lookup.Handler handler, WindowManager.OpenType openType) {
+        return delegate.openLookup(windowAlias, handler, openType);
+    }
+
+    @Override
+    public <T extends IFrame> T openFrame(Component parent, String windowAlias) {
+        return delegate.openFrame(parent, windowAlias);
+    }
+
+    @Override
+    public <T extends IFrame> T openFrame(Component parent, String windowAlias, Map<String, Object> params) {
+        return delegate.openFrame(parent, windowAlias, params);
+    }
+
+    @Override
+    public void showMessageDialog(String title, String message, MessageType messageType) {
+        getWindowManager().showMessageDialog(title, message, messageType);
+    }
+
+    @Override
+    public void showOptionDialog(String title, String message, MessageType messageType, Action[] actions) {
+        getWindowManager().showOptionDialog(title, message, messageType, actions);
+    }
+
+    @Override
+    public void showOptionDialog(String title, String message, MessageType messageType, java.util.List<Action> actions) {
+        getWindowManager().showOptionDialog(title, message, messageType, actions.toArray(new Action[actions.size()]));
+    }
+
+    @Override
+    public void showNotification(String caption, NotificationType type) {
+        App.getInstance().getWindowManager().showNotification(caption, type);
+    }
+
+    @Override
+    public void showNotification(String caption, String description, NotificationType type) {
+        App.getInstance().getWindowManager().showNotification(caption, description, type);
+    }
+
+    ////////////////////////////////////////////////////////////////////////////////////////////////////////////////////////
+
+    @Override
+    public WindowContext getContext() {
+        return context;
+    }
+
+    @Override
+    public void setContext(WindowContext ctx) {
+        this.context = ctx;
+    }
+
+    @Override
+    public DsContext getDsContext() {
+        return dsContext;
+    }
+
+    @Override
+    public void setDsContext(DsContext dsContext) {
+        this.dsContext = dsContext;
+    }
+
+    @Override
+    public void setFocusComponent(String componentId) {
+        this.focusComponentId = componentId;
+        Component component = getComponent(componentId);
+        if (component != null) {
+            component.requestFocus();
+        } else {
+            log.error("Can't find focus component: " + componentId);
+        }
+    }
+
+    @Override
+    public String getFocusComponent() {
+        return focusComponentId;
+    }
+
+    @Override
+    public void addListener(CloseListener listener) {
+        if (!listeners.contains(listener))
+            listeners.add(listener);
+    }
+
+    @Override
+    public void removeListener(CloseListener listener) {
+        listeners.remove(listener);
+    }
+
+    @Override
+    public void applySettings(Settings settings) {
+        delegate.applySettings(settings);
+    }
+
+    @Override
+    public void addTimer(Timer timer) {    
+        // vaadin7
+//        AppUI.getInstance().addTimer((WebTimer) timer, this);
+    }
+
+    @Override
+    public Timer getTimer(String id) {
+        return null;
+        // vaadin7
+//        return (Timer) AppUI.getInstance().getTimers().getTimer(id);
+    }
+
+    @Override
+    public Settings getSettings() {
+        return delegate.getSettings();
+    }
+
+    @Override
+    public Element getXmlDescriptor() {
+        return element;
+    }
+
+    @Override
+    public void setXmlDescriptor(Element element) {
+        this.element = element;
+    }
+
+////////////////////////////////////////////////////////////////////////////////////////////////////////////////////////
+
+    @Override
+    public void add(Component component) {
+        getContainer().addComponent(WebComponentsHelper.getComposition(component));
+        if (component.getId() != null) {
+            componentByIds.put(component.getId(), component);
+            registerComponent(component);
+        }
+        ownComponents.add(component);
+    }
+
+    @Override
+    public void remove(Component component) {
+        getContainer().removeComponent(WebComponentsHelper.getComposition(component));
+        if (component.getId() != null) {
+            componentByIds.remove(component.getId());
+        }
+        ownComponents.remove(component);
+    }
+
+    @Override
+    public Collection<Component> getOwnComponents() {
+        return Collections.unmodifiableCollection(ownComponents);
+    }
+
+    @Override
+    public Collection<Component> getComponents() {
+        return ComponentsHelper.getComponents(this);
+    }
+
+    protected boolean onClose(String actionId) {
+        fireWindowClosed(actionId);
+        return true;
+    }
+
+    protected void fireWindowClosed(String actionId) {
+        for (Object listener : listeners) {
+            if (listener instanceof CloseListener) {
+                ((CloseListener) listener).windowClosed(actionId);
+            }
+        }
+    }
+
+    @Override
+    public String getId() {
+        return id;
+    }
+
+    @Override
+    public void setId(String id) {
+        this.id = id;
+    }
+
+    @Override
+    public String getDebugId() {
+        return debugId;
+    }
+
+    @Override
+    public void setDebugId(String debugId) {
+        this.debugId = debugId;
+    }
+
+    @Override
+    public boolean isEnabled() {
+        return component.isEnabled();
+    }
+
+    @Override
+    public void setEnabled(boolean enabled) {
+        component.setEnabled(enabled);
+    }
+
+    @Override
+    public boolean isVisible() {
+        return true;
+    }
+
+    @Override
+    public void setVisible(boolean visible) {
+        throw new UnsupportedOperationException();
+    }
+
+    @Override
+    public void requestFocus() {
+    }
+
+    @Override
+    public float getHeight() {
+        return component.getHeight();
+    }
+
+    @Override
+    public int getHeightUnits() {
+        return 0;
+//        vaadin7
+//        return component.getHeightUnits();
+    }
+
+    @Override
+    public void setHeight(String height) {
+        component.setHeight(height);
+    }
+
+    @Override
+    public float getWidth() {
+        return component.getWidth();
+    }
+
+    @Override
+    public int getWidthUnits() {
+        return 0;
+//        vaadin7
+//        return component.getWidthUnits();
+    }
+
+    @Override
+    public void setWidth(String width) {
+        component.setWidth(width);
+    }
+
+    @Override
+    public <T extends Component> T getOwnComponent(String id) {
+        //noinspection unchecked
+        return (T) componentByIds.get(id);
+    }
+
+    @Override
+    public <T extends Component> T getComponent(String id) {
+        final String[] elements = ValuePathHelper.parse(id);
+        if (elements.length == 1) {
+            return (T) allComponents.get(id);
+        } else {
+            Component frame = allComponents.get(elements[0]);
+            if (frame != null && frame instanceof Container) {
+                final List<String> subList = Arrays.asList(elements).subList(1, elements.length);
+                String subPath = ValuePathHelper.format(subList.toArray(new String[subList.size()]));
+                return (T) ((Container) frame).getComponent(subPath);
+            } else
+                return null;
+        }
+//        return WebComponentsHelper.<T>getComponent(this, id);
+    }
+
+    @Override
+    public Alignment getAlignment() {
+        return Alignment.MIDDLE_CENTER;
+    }
+
+    @Override
+    public void setAlignment(Alignment alignment) {
+    }
+
+    @Override
+    public void expand(Component component, String height, String width) {
+        final com.vaadin.ui.Component expandedComponent = WebComponentsHelper.getComposition(component);
+        if (getContainer() instanceof AbstractOrderedLayout) {
+            WebComponentsHelper.expand((AbstractOrderedLayout) getContainer(), expandedComponent, height, width);
+        } else {
+            throw new UnsupportedOperationException();
+        }
+    }
+
+    @Override
+    public void expand(Component component) {
+        expand(component, "", "");
+    }
+
+    @Override
+    public <T> T getComponent() {
+        //noinspection unchecked
+        return (T) component;
+    }
+
+    @Override
+    public com.vaadin.ui.Component getComposition() {
+        return component;
+    }
+
+    @Override
+    public void closeAndRun(String actionId, Runnable runnable) {
+        this.doAfterClose = runnable;
+        close(actionId);
+    }
+
+    @Override
+    public boolean close(final String actionId, boolean force) {
+        forceClose = force;
+        return close(actionId);
+    }
+
+    @Override
+    public boolean close(final String actionId) {
+        if (!forceClose) {
+            if (!delegate.preClose(actionId))
+                return false;
+        }
+
+        if (closing)
+            return true;
+
+        if (!forceClose && getDsContext() != null && getDsContext().isModified()) {
+            if (configuration.getConfig(ClientConfig.class).getUseSaveConfirmation()) {
+                windowManager.showOptionDialog(
+                        messages.getMainMessage("closeUnsaved.caption"),
+                        messages.getMainMessage("saveUnsaved"),
+                        MessageType.WARNING,
+                        new Action[]{
+                                new DialogAction(DialogAction.Type.YES) {
+                                    @Override
+                                    public void actionPerform(Component component) {
+                                        getDsContext().commit();
+                                        close(COMMIT_ACTION_ID, true);
+                                    }
+                                },
+                                new DialogAction(DialogAction.Type.NO) {
+                                    @Override
+                                    public void actionPerform(Component component) {
+                                        close(actionId, true);
+                                    }
+                                },
+                                new DialogAction(DialogAction.Type.CANCEL) {
+                                    @Override
+                                    public String getIcon() {
+                                        return null;
+                                    }
+                                    @Override
+                                    public void actionPerform(Component component) {
+                                        doAfterClose = null;
+                                    }
+                                }
+                        }
+                );
+            } else {
+                closing = true;
+                windowManager.showOptionDialog(
+                        messages.getMessage(WebWindow.class, "closeUnsaved.caption"),
+                        messages.getMessage(WebWindow.class, "closeUnsaved"),
+                        MessageType.WARNING,
+                        new Action[]{
+                                new DialogAction(DialogAction.Type.YES) {
+                                    @Override
+                                    public void actionPerform(Component component) {
+                                        forceClose = true;
+                                        close(actionId);
+                                    }
+                                },
+                                new DialogAction(DialogAction.Type.NO) {
+                                    @Override
+                                    public void actionPerform(Component component) {
+                                        doAfterClose = null;
+                                    }
+                                }
+                        }
+                );
+                closing = false;
+            }
+            return false;
+        }
+
+        if (delegate.getWrapper() != null)
+            delegate.getWrapper().saveSettings();
+        else
+            saveSettings();
+
+        delegate.disposeComponents();
+
+        windowManager.close(this);
+        boolean res = onClose(actionId);
+        if (res && doAfterClose != null) {
+            doAfterClose.run();
+        }
+        closing = res;
+        return res;
+    }
+
+    @Override
+    public void saveSettings() {
+        delegate.saveSettings();
+    }
+
+    @Override
+    public String getCaption() {
+        return caption;
+    }
+
+    @Override
+    public void setCaption(String caption) {
+        this.caption = caption;
+    }
+
+    @Override
+    public String getDescription() {
+        return description;
+    }
+
+    @Override
+    public void setDescription(String description) {
+        this.description = description;
+    }
+
+    @Override
+    public <A extends IFrame> A getFrame() {
+        //noinspection unchecked
+        return (A) this;
+    }
+
+    @Override
+    public void setFrame(IFrame frame) {
+        throw new UnsupportedOperationException();
+    }
+
+    @Override
+    public Window wrapBy(Class<Window> wrapperClass) {
+        return delegate.wrapBy(wrapperClass);
+    }
+
+    @Override
+    public Window getWrapper() {
+        return delegate.getWrapper();
+    }
+
+    public static class Editor extends WebWindow implements Window.Editor {
+
+        public Editor() {
+            super();
+            addAction(new AbstractShortcutAction("commitAndCloseAction",
+                    new ShortcutAction.KeyCombination(ShortcutAction.Key.ENTER, ShortcutAction.Modifier.CTRL)) {
+                @Override
+                public void actionPerform(com.haulmont.cuba.gui.components.Component component) {
+                    commitAndClose();
+                }
+            });
+        }
+
+        @Override
+        protected WindowDelegate createDelegate() {
+            return new EditorWindowDelegate(this);
+        }
+
+        @Override
+        public Entity getItem() {
+            return ((EditorWindowDelegate) delegate).getItem();
+        }
+
+        @Override
+        public void setItem(Entity item) {
+            ((EditorWindowDelegate) delegate).setItem(item);
+        }
+
+        @Override
+        protected boolean onClose(String actionId) {
+            releaseLock();
+            return super.onClose(actionId);
+        }
+
+        public void releaseLock() {
+            ((EditorWindowDelegate) delegate).releaseLock();
+        }
+
+        @Override
+        public void setParentDs(Datasource parentDs) {
+            ((EditorWindowDelegate) delegate).setParentDs(parentDs);
+        }
+
+        protected Collection<com.vaadin.ui.Field> getFields() {
+            return Collections.emptyList();
+//            vaadin7 i don't know what is this
+//            return WebComponentsHelper.getComponents(getContainer(), com.vaadin.ui.Field.class);
+        }
+
+        protected MetaClass getMetaClass() {
+            return getDatasource().getMetaClass();
+        }
+
+        protected Datasource getDatasource() {
+            return delegate.getDatasource();
+        }
+
+        protected MetaClass getMetaClass(Object item) {
+            final MetaClass metaClass;
+            if (item instanceof Datasource) {
+                metaClass = ((Datasource) item).getMetaClass();
+            } else {
+                metaClass = ((Instance) item).getMetaClass();
+            }
+            return metaClass;
+        }
+
+        protected Instance getInstance(Object item) {
+            if (item instanceof Datasource) {
+                return ((Datasource) item).getItem();
+            } else {
+                return (Instance) item;
+            }
+        }
+
+        @Override
+        public boolean commit() {
+            return commit(true);
+        }
+
+        @Override
+        public boolean commit(boolean validate) {
+            if (validate && !getWrapper().validateAll())
+                return false;
+
+            return ((EditorWindowDelegate) delegate).commit(false);
+        }
+
+        @Override
+        public void commitAndClose() {
+            if (!getWrapper().validateAll())
+                return;
+
+            if (((EditorWindowDelegate) delegate).commit(true))
+                close(COMMIT_ACTION_ID);
+        }
+
+        @Override
+        public boolean isLocked() {
+            return ((EditorWindowDelegate) delegate).isLocked();
+        }
+
+    }
+
+    public static class Lookup extends WebWindow implements Window.Lookup {
+
+        private Handler handler;
+
+        private Validator validator;
+
+        private Component lookupComponent;
+        private VerticalLayout container;
+        private Button selectButton;
+        private Button cancelButton;
+        private SelectAction selectAction;
+
+        public Lookup() {
+            super();
+            addAction(new AbstractShortcutAction(WindowDelegate.LOOKUP_SELECTED_ACTION_ID,
+                    new ShortcutAction.KeyCombination(ShortcutAction.Key.ENTER, ShortcutAction.Modifier.CTRL)) {
+                @Override
+                public void actionPerform(com.haulmont.cuba.gui.components.Component component) {
+                    fireSelectAction();
+                }
+            });
+        }
+
+        @Override
+        public com.haulmont.cuba.gui.components.Component getLookupComponent() {
+            return lookupComponent;
+        }
+
+        @Override
+        public void setLookupComponent(Component lookupComponent) {
+            this.lookupComponent = lookupComponent;
+
+            if (lookupComponent instanceof com.haulmont.cuba.gui.components.Table) {
+                com.haulmont.cuba.gui.components.Table table = (com.haulmont.cuba.gui.components.Table) lookupComponent;
+                table.setEnterPressAction(
+                        new AbstractAction(WindowDelegate.LOOKUP_ENTER_PRESSED_ACTION_ID) {
+                            @Override
+                            public void actionPerform(Component component) {
+                                fireSelectAction();
+                            }
+                        });
+                table.setItemClickAction(new AbstractAction(WindowDelegate.LOOKUP_ITEM_CLICK_ACTION_ID) {
+                    @Override
+                    public void actionPerform(Component component) {
+                        fireSelectAction();
+                    }
+                });
+            } else if (lookupComponent instanceof Tree) {
+                final Tree tree = (Tree) lookupComponent;
+                com.haulmont.cuba.web.toolkit.ui.Tree treeComponent =
+                        (com.haulmont.cuba.web.toolkit.ui.Tree) WebComponentsHelper.unwrap(tree);
+//                treeComponent.setDoubleClickMode(true);
+                treeComponent.addItemClickListener(new ItemClickEvent.ItemClickListener() {
+                    @Override
+                    public void itemClick(ItemClickEvent event) {
+                        // vaadin7
+                        if (event.isDoubleClick()) {
+                            CollectionDatasource treeCds = tree.getDatasource();
+                            if (treeCds != null) {
+                                Entity item = treeCds.getItem(event.getItemId());
+                                if (item != null) {
+                                    treeCds.setItem(item);
+                                    fireSelectAction();
+                                }
+                            }
+                        }
+                    }
+                });
+            }
+        }
+
+        @Override
+        public Handler getLookupHandler() {
+            return handler;
+        }
+
+        @Override
+        public void setLookupHandler(Handler handler) {
+            this.handler = handler;
+        }
+
+        @Override
+        protected ComponentContainer getContainer() {
+            return container;
+        }
+
+        @Override
+        public void setLookupValidator(Validator validator) {
+            this.validator = validator;
+        }
+
+        @Override
+        public Validator getLookupValidator() {
+            return validator;
+        }
+
+        protected void fireSelectAction() {
+            if (selectAction != null)
+                selectAction.buttonClick(null);
+        }
+
+        @Override
+        public void setSpacing(boolean enabled) {
+            container.setSpacing(enabled);
+        }
+
+        @Override
+        public void setStyleName(String name) {
+            container.setStyleName(name);
+        }
+
+        @Override
+        public String getStyleName() {
+            return container.getStyleName();
+        }
+
+        @Override
+        public void setMargin(boolean topEnable, boolean rightEnable, boolean bottomEnable, boolean leftEnable) {
+            container.setMargin(new MarginInfo(topEnable, rightEnable, bottomEnable, leftEnable));
+        }
+
+        @Override
+        public void setMargin(boolean enable) {
+            container.setMargin(enable);
+        }
+
+        @Override
+        protected com.vaadin.ui.Component createLayout() {
+            final VerticalActionsLayout form = new VerticalActionsLayout();
+
+            container = new VerticalLayout();
+
+            HorizontalLayout okbar = new HorizontalLayout();
+            okbar.setHeight(-1, Sizeable.Unit.PIXELS);
+            okbar.setStyleName("cuba-window-actions-pane");
+            okbar.setMargin(new MarginInfo(true, false, false, false));
+            okbar.setSpacing(true);
+
+            Messages messages = AppBeans.get(Messages.NAME);
+
+            final String messagesPackage = AppConfig.getMessagesPack();
+            selectAction = new SelectAction(this);
+            selectButton = WebComponentsHelper.createButton();
+            selectButton.setCaption(messages.getMessage(messagesPackage, "actions.Select"));
+            selectButton.setIcon(new VersionedThemeResource("icons/ok.png"));
+            selectButton.addClickListener(selectAction);
+            selectButton.setStyleName("cuba-window-action-button");
+
+            cancelButton = WebComponentsHelper.createButton();
+            cancelButton.setCaption(messages.getMessage(messagesPackage, "actions.Cancel"));
+            cancelButton.addClickListener(new Button.ClickListener() {
+                @Override
+                public void buttonClick(Button.ClickEvent event) {
+                    close("cancel");
+                }
+            });
+            cancelButton.setStyleName("cuba-window-action-button");
+            cancelButton.setIcon(new VersionedThemeResource("icons/cancel.png"));
+
+            okbar.addComponent(selectButton);
+            okbar.addComponent(cancelButton);
+
+            form.addComponent(container);
+            form.addComponent(okbar);
+
+            container.setSizeFull();
+            form.setExpandRatio(container, 1);
+            form.setComponentAlignment(okbar, com.vaadin.ui.Alignment.MIDDLE_LEFT);
+            form.setSizeFull();
+
+            return form;
+        }
+
+        @Override
+        public void setId(String id) {
+            super.setId(id);
+
+            Configuration configuration = AppBeans.get(Configuration.NAME);
+
+            if (configuration.getConfig(GlobalConfig.class).getTestMode()) {
+                WebWindowManager windowManager = getWindowManager();
+                windowManager.setDebugId(selectButton, id + ".selectButton");
+                windowManager.setDebugId(cancelButton, id + ".cancelButton");
+            }
+        }
+    }
 }