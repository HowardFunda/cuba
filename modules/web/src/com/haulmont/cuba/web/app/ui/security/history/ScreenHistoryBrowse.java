--- conflicted
+++ resolved
@@ -1,88 +1,81 @@
-/*
- * Copyright (c) 2013 Haulmont Technology Ltd. All Rights Reserved.
- * Haulmont Technology proprietary and confidential.
- * Use is subject to license terms.
- */
-package com.haulmont.cuba.web.app.ui.security.history;
-
-import com.haulmont.cuba.core.entity.Entity;
-import com.haulmont.cuba.core.global.AppBeans;
-import com.haulmont.cuba.core.global.Configuration;
-import com.haulmont.cuba.gui.DialogParams;
-import com.haulmont.cuba.gui.components.AbstractWindow;
-import com.haulmont.cuba.gui.components.Table;
-import com.haulmont.cuba.security.entity.ScreenHistoryEntity;
-import com.haulmont.cuba.web.App;
-import com.haulmont.cuba.web.WebConfig;
-import com.haulmont.cuba.web.app.LinkColumnHelper;
-import com.haulmont.cuba.web.gui.components.ShowLinkAction;
-import com.haulmont.cuba.web.sys.LinkHandler;
-
-import javax.inject.Inject;
-import java.util.HashMap;
-import java.util.List;
-import java.util.Map;
-
-/**
- * @author Novikov
- * @version $Id$
- */
-public class ScreenHistoryBrowse extends AbstractWindow {
-
-    @Inject
-    protected Table historyTable;
-
-    @Inject
-    protected Configuration configuration;
-
-    @Override
-    public void init(Map<String, Object> params) {
-        DialogParams dialogParams = getDialogParams();
-        dialogParams.setHeight(480);
-        dialogParams.setWidth(500);
-        dialogParams.setResizable(false);
-
-        LinkColumnHelper.initColumn(historyTable, "caption",
-                new LinkColumnHelper.Handler() {
-                    public void onClick(Entity entity) {
-                        close("windowClose");
-                        openUrl(entity);
-                    }
-                }
-        );
-        historyTable.addAction(new ShowLinkAction(historyTable.getDatasource(), new ShowLinkAction.Handler() {
-            public String makeLink(Entity entity) {
-                return entity != null ? ((ScreenHistoryEntity) entity).getUrl() : "";
-            }
-        }));
-    }
-
-    private void openUrl(Entity entity) {
-        ScreenHistoryEntity screenHistoryEntity = (ScreenHistoryEntity) entity;
-        Map<String, String> paramsScreen = new HashMap<>();
-        String url = screenHistoryEntity.getUrl();
-        url = url.substring(url.indexOf("\u003f") + 1);
-        paramsScreen.put("local", "true");
-        String[] params =  url.split("&");
-        for (String param : params) {
-            String name = param.split("=")[0];
-            String value = param.split("=")[1];
-            paramsScreen.put(name, value);
-        }
-<<<<<<< HEAD
-=======
-        
-        /*
->>>>>>> 9cc97a36
-        List<String> actions = configuration.getConfig(WebConfig.class).getLinkHandlerActions();
-        LinkHandler linkHandler = AppBeans.getPrototype(LinkHandler.NAME,
-                App.getInstance(),
-                actions.isEmpty() ? "open" : actions.get(0),
-                paramsScreen);
-<<<<<<< HEAD
-        linkHandler.handle();
-=======
-        linkHandler.handle();*/ 
->>>>>>> 9cc97a36
-    }
+/*
+ * Copyright (c) 2013 Haulmont Technology Ltd. All Rights Reserved.
+ * Haulmont Technology proprietary and confidential.
+ * Use is subject to license terms.
+ */
+package com.haulmont.cuba.web.app.ui.security.history;
+
+import com.haulmont.cuba.core.entity.Entity;
+import com.haulmont.cuba.core.global.AppBeans;
+import com.haulmont.cuba.core.global.Configuration;
+import com.haulmont.cuba.gui.DialogParams;
+import com.haulmont.cuba.gui.components.AbstractWindow;
+import com.haulmont.cuba.gui.components.Table;
+import com.haulmont.cuba.security.entity.ScreenHistoryEntity;
+import com.haulmont.cuba.web.App;
+import com.haulmont.cuba.web.WebConfig;
+import com.haulmont.cuba.web.app.LinkColumnHelper;
+import com.haulmont.cuba.web.gui.components.ShowLinkAction;
+import com.haulmont.cuba.web.sys.LinkHandler;
+
+import javax.inject.Inject;
+import java.util.HashMap;
+import java.util.List;
+import java.util.Map;
+
+/**
+ * @author Novikov
+ * @version $Id$
+ */
+public class ScreenHistoryBrowse extends AbstractWindow {
+
+    @Inject
+    protected Table historyTable;
+
+    @Inject
+    protected Configuration configuration;
+
+    @Override
+    public void init(Map<String, Object> params) {
+        DialogParams dialogParams = getDialogParams();
+        dialogParams.setHeight(480);
+        dialogParams.setWidth(500);
+        dialogParams.setResizable(false);
+
+        LinkColumnHelper.initColumn(historyTable, "caption",
+                new LinkColumnHelper.Handler() {
+                    public void onClick(Entity entity) {
+                        close("windowClose");
+                        openUrl(entity);
+                    }
+                }
+        );
+        historyTable.addAction(new ShowLinkAction(historyTable.getDatasource(), new ShowLinkAction.Handler() {
+            public String makeLink(Entity entity) {
+                return entity != null ? ((ScreenHistoryEntity) entity).getUrl() : "";
+            }
+        }));
+    }
+
+    private void openUrl(Entity entity) {
+        ScreenHistoryEntity screenHistoryEntity = (ScreenHistoryEntity) entity;
+        Map<String, String> paramsScreen = new HashMap<>();
+        String url = screenHistoryEntity.getUrl();
+        url = url.substring(url.indexOf("\u003f") + 1);
+        paramsScreen.put("local", "true");
+        String[] params =  url.split("&");
+        for (String param : params) {
+            String name = param.split("=")[0];
+            String value = param.split("=")[1];
+            paramsScreen.put(name, value);
+        }
+        
+        /*
+        List<String> actions = configuration.getConfig(WebConfig.class).getLinkHandlerActions();
+        LinkHandler linkHandler = AppBeans.getPrototype(LinkHandler.NAME,
+                App.getInstance(),
+                actions.isEmpty() ? "open" : actions.get(0),
+                paramsScreen);
+        linkHandler.handle();*/ 
+    }
 }